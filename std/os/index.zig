const std = @import("../index.zig");
const builtin = @import("builtin");
const Os = builtin.Os;
const is_windows = builtin.os == Os.windows;
const is_posix = switch (builtin.os) {
    builtin.Os.linux, builtin.Os.macosx, builtin.Os.freebsd => true,
    else => false,
};
const os = @This();

test "std.os" {
    _ = @import("child_process.zig");
    _ = @import("darwin.zig");
    _ = @import("darwin/errno.zig");
    _ = @import("get_user_id.zig");
    _ = @import("linux/index.zig");
    _ = @import("path.zig");
    _ = @import("test.zig");
    _ = @import("time.zig");
    _ = @import("windows/index.zig");
    _ = @import("get_app_data_dir.zig");
}

pub const windows = @import("windows/index.zig");
pub const darwin = @import("darwin.zig");
pub const linux = @import("linux/index.zig");
pub const freebsd = @import("freebsd/index.zig");
pub const zen = @import("zen.zig");
pub const posix = switch (builtin.os) {
    Os.linux => linux,
    Os.macosx, Os.ios => darwin,
    Os.freebsd => freebsd,
    Os.zen => zen,
    else => @compileError("Unsupported OS"),
};
pub const net = @import("net.zig");

pub const ChildProcess = @import("child_process.zig").ChildProcess;
pub const path = @import("path.zig");
pub const File = @import("file.zig").File;
pub const time = @import("time.zig");

pub const page_size = 4 * 1024;
pub const MAX_PATH_BYTES = switch (builtin.os) {
    Os.linux, Os.macosx, Os.ios, Os.freebsd => posix.PATH_MAX,
    // Each UTF-16LE character may be expanded to 3 UTF-8 bytes.
    // If it would require 4 UTF-8 bytes, then there would be a surrogate
    // pair in the UTF-16LE, and we (over)account 3 bytes for it that way.
    // +1 for the null byte at the end, which can be encoded in 1 byte.
    Os.windows => windows_util.PATH_MAX_WIDE * 3 + 1,
    else => @compileError("Unsupported OS"),
};

pub const UserInfo = @import("get_user_id.zig").UserInfo;
pub const getUserInfo = @import("get_user_id.zig").getUserInfo;

const windows_util = @import("windows/util.zig");
pub const windowsWaitSingle = windows_util.windowsWaitSingle;
pub const windowsWrite = windows_util.windowsWrite;
pub const windowsIsCygwinPty = windows_util.windowsIsCygwinPty;
pub const windowsOpen = windows_util.windowsOpen;
pub const windowsOpenW = windows_util.windowsOpenW;
pub const createWindowsEnvBlock = windows_util.createWindowsEnvBlock;

pub const WindowsCreateIoCompletionPortError = windows_util.WindowsCreateIoCompletionPortError;
pub const windowsCreateIoCompletionPort = windows_util.windowsCreateIoCompletionPort;

pub const WindowsPostQueuedCompletionStatusError = windows_util.WindowsPostQueuedCompletionStatusError;
pub const windowsPostQueuedCompletionStatus = windows_util.windowsPostQueuedCompletionStatus;

pub const WindowsWaitResult = windows_util.WindowsWaitResult;
pub const windowsGetQueuedCompletionStatus = windows_util.windowsGetQueuedCompletionStatus;

pub const WindowsWaitError = windows_util.WaitError;
pub const WindowsOpenError = windows_util.OpenError;
pub const WindowsWriteError = windows_util.WriteError;
pub const WindowsReadError = windows_util.ReadError;

pub const FileHandle = if (is_windows) windows.HANDLE else i32;

pub const getAppDataDir = @import("get_app_data_dir.zig").getAppDataDir;
pub const GetAppDataDirError = @import("get_app_data_dir.zig").GetAppDataDirError;

const debug = std.debug;
const assert = debug.assert;

const c = std.c;

const mem = std.mem;
const Allocator = mem.Allocator;

const BufMap = std.BufMap;
const cstr = std.cstr;

const io = std.io;
const base64 = std.base64;
const ArrayList = std.ArrayList;
const Buffer = std.Buffer;
const math = std.math;

/// Fills `buf` with random bytes. If linking against libc, this calls the
/// appropriate OS-specific library call. Otherwise it uses the zig standard
/// library implementation.
pub fn getRandomBytes(buf: []u8) !void {
    switch (builtin.os) {
        Os.linux, Os.freebsd => while (true) {
            // TODO check libc version and potentially call c.getrandom.
            // See #397
            const errno = posix.getErrno(posix.getrandom(buf.ptr, buf.len, 0));
            switch (errno) {
                0 => return,
                posix.EINVAL => unreachable,
                posix.EFAULT => unreachable,
                posix.EINTR => continue,
                posix.ENOSYS => return getRandomBytesDevURandom(buf),
                else => return unexpectedErrorPosix(errno),
            }
        },
        Os.macosx, Os.ios => return getRandomBytesDevURandom(buf),
        Os.windows => {
            // Call RtlGenRandom() instead of CryptGetRandom() on Windows
            // https://github.com/rust-lang-nursery/rand/issues/111
            // https://bugzilla.mozilla.org/show_bug.cgi?id=504270
            if (windows.RtlGenRandom(buf.ptr, buf.len) == 0) {
                const err = windows.GetLastError();
                return switch (err) {
                    else => unexpectedErrorWindows(err),
                };
            }
        },
        Os.zen => {
            const randomness = []u8{ 42, 1, 7, 12, 22, 17, 99, 16, 26, 87, 41, 45 };
            var i: usize = 0;
            while (i < buf.len) : (i += 1) {
                if (i > randomness.len) return error.Unknown;
                buf[i] = randomness[i];
            }
        },
        else => @compileError("Unsupported OS"),
    }
}

fn getRandomBytesDevURandom(buf: []u8) !void {
    const fd = try posixOpenC(c"/dev/urandom", posix.O_RDONLY | posix.O_CLOEXEC, 0);
    defer close(fd);

    const stream = &File.openHandle(fd).inStream().stream;
    stream.readNoEof(buf) catch |err| switch (err) {
        error.EndOfStream => unreachable,
        error.OperationAborted => unreachable,
        error.BrokenPipe => unreachable,
        error.Unexpected => return error.Unexpected,
        error.InputOutput => return error.Unexpected,
        error.SystemResources => return error.Unexpected,
        error.IsDir => unreachable,
    };
}

test "os.getRandomBytes" {
    var buf_a: [50]u8 = undefined;
    var buf_b: [50]u8 = undefined;
    // Call Twice
    try getRandomBytes(buf_a[0..]);
    try getRandomBytes(buf_b[0..]);

    // Check if random (not 100% conclusive)
    assert(!mem.eql(u8, buf_a, buf_b));
}

/// Raises a signal in the current kernel thread, ending its execution.
/// If linking against libc, this calls the abort() libc function. Otherwise
/// it uses the zig standard library implementation.
pub fn abort() noreturn {
    @setCold(true);
    if (builtin.link_libc) {
        c.abort();
    }
    switch (builtin.os) {
        Os.linux, Os.macosx, Os.ios, Os.freebsd => {
            _ = posix.raise(posix.SIGABRT);
            _ = posix.raise(posix.SIGKILL);
            while (true) {}
        },
        Os.windows => {
            if (builtin.mode == builtin.Mode.Debug) {
                @breakpoint();
            }
            windows.ExitProcess(3);
        },
        else => @compileError("Unsupported OS"),
    }
}

/// Exits the program cleanly with the specified status code.
pub fn exit(status: u8) noreturn {
    @setCold(true);
    if (builtin.link_libc) {
        c.exit(status);
    }
    switch (builtin.os) {
        Os.linux, Os.macosx, Os.ios, Os.freebsd => {
            posix.exit(status);
        },
        Os.windows => {
            windows.ExitProcess(status);
        },
        else => @compileError("Unsupported OS"),
    }
}

/// When a file descriptor is closed on linux, it pops the first
/// node from this queue and resumes it.
/// Async functions which get the EMFILE error code can suspend,
/// putting their coroutine handle into this list.
/// TODO make this an atomic linked list
pub var emfile_promise_queue = std.LinkedList(promise).init();

/// Closes the file handle. Keeps trying if it gets interrupted by a signal.
pub fn close(handle: FileHandle) void {
    if (is_windows) {
        windows_util.windowsClose(handle);
    } else {
        while (true) {
            const err = posix.getErrno(posix.close(handle));
            switch (err) {
                posix.EINTR => continue,
                else => {
                    if (emfile_promise_queue.popFirst()) |p| resume p.data;
                    return;
                },
            }
        }
    }
}

pub const PosixReadError = error{
    InputOutput,
    SystemResources,
    IsDir,
    Unexpected,
};

/// Returns the number of bytes that were read, which can be less than
/// buf.len. If 0 bytes were read, that means EOF.
pub fn posixRead(fd: i32, buf: []u8) PosixReadError!usize {
    // Linux can return EINVAL when read amount is > 0x7ffff000
    // See https://github.com/ziglang/zig/pull/743#issuecomment-363158274
    const max_buf_len = 0x7ffff000;

    var index: usize = 0;
    while (index < buf.len) {
        const want_to_read = math.min(buf.len - index, usize(max_buf_len));
        const rc = posix.read(fd, buf.ptr + index, want_to_read);
        const err = posix.getErrno(rc);
        switch (err) {
            0 => {
                index += rc;
                if (rc == want_to_read) continue;
                // Read returned less than buf.len.
                return index;
            },
            posix.EINTR => continue,
            posix.EINVAL => unreachable,
            posix.EFAULT => unreachable,
            posix.EAGAIN => unreachable,
            posix.EBADF => unreachable, // always a race condition
            posix.EIO => return error.InputOutput,
            posix.EISDIR => return error.IsDir,
            posix.ENOBUFS => return error.SystemResources,
            posix.ENOMEM => return error.SystemResources,
            else => return unexpectedErrorPosix(err),
        }
    }
    return index;
}

/// Number of bytes read is returned. Upon reading end-of-file, zero is returned.
pub fn posix_preadv(fd: i32, iov: [*]const posix.iovec, count: usize, offset: u64) PosixReadError!usize {
    switch (builtin.os) {
        builtin.Os.macosx => {
            // Darwin does not have preadv but it does have pread.
            var off: usize = 0;
            var iov_i: usize = 0;
            var inner_off: usize = 0;
            while (true) {
                const v = iov[iov_i];
                const rc = darwin.pread(fd, v.iov_base + inner_off, v.iov_len - inner_off, offset + off);
                const err = darwin.getErrno(rc);
                switch (err) {
                    0 => {
                        off += rc;
                        inner_off += rc;
                        if (inner_off == v.iov_len) {
                            iov_i += 1;
                            inner_off = 0;
                            if (iov_i == count) {
                                return off;
                            }
                        }
                        if (rc == 0) return off; // EOF
                        continue;
                    },
                    posix.EINTR => continue,
                    posix.EINVAL => unreachable,
                    posix.EFAULT => unreachable,
                    posix.ESPIPE => unreachable, // fd is not seekable
                    posix.EAGAIN => unreachable, // this function is not for non blocking
                    posix.EBADF => unreachable, // always a race condition
                    posix.EIO => return error.InputOutput,
                    posix.EISDIR => return error.IsDir,
                    posix.ENOBUFS => return error.SystemResources,
                    posix.ENOMEM => return error.SystemResources,
                    else => return unexpectedErrorPosix(err),
                }
            }
        },
        builtin.Os.linux, builtin.Os.freebsd => while (true) {
            const rc = posix.preadv(fd, iov, count, offset);
            const err = posix.getErrno(rc);
            switch (err) {
                0 => return rc,
                posix.EINTR => continue,
                posix.EINVAL => unreachable,
                posix.EFAULT => unreachable,
                posix.EAGAIN => unreachable, // don't call this function for non blocking
                posix.EBADF => unreachable, // always a race condition
                posix.EIO => return error.InputOutput,
                posix.EISDIR => return error.IsDir,
                posix.ENOBUFS => return error.SystemResources,
                posix.ENOMEM => return error.SystemResources,
                else => return unexpectedErrorPosix(err),
            }
        },
        else => @compileError("Unsupported OS"),
    }
}

pub const PosixWriteError = error{
    DiskQuota,
    FileTooBig,
    InputOutput,
    NoSpaceLeft,
    AccessDenied,
    BrokenPipe,

    /// See https://github.com/ziglang/zig/issues/1396
    Unexpected,
};

/// Calls POSIX write, and keeps trying if it gets interrupted.
pub fn posixWrite(fd: i32, bytes: []const u8) PosixWriteError!void {
    // Linux can return EINVAL when write amount is > 0x7ffff000
    // See https://github.com/ziglang/zig/pull/743#issuecomment-363165856
    const max_bytes_len = 0x7ffff000;

    var index: usize = 0;
    while (index < bytes.len) {
        const amt_to_write = math.min(bytes.len - index, usize(max_bytes_len));
        const rc = posix.write(fd, bytes.ptr + index, amt_to_write);
        const write_err = posix.getErrno(rc);
        switch (write_err) {
            0 => {
                index += rc;
                continue;
            },
            posix.EINTR => continue,
            posix.EINVAL => unreachable,
            posix.EFAULT => unreachable,
            posix.EAGAIN => unreachable, // use posixAsyncWrite for non-blocking
            posix.EBADF => unreachable, // always a race condition
            posix.EDESTADDRREQ => unreachable, // connect was never called
            posix.EDQUOT => return PosixWriteError.DiskQuota,
            posix.EFBIG => return PosixWriteError.FileTooBig,
            posix.EIO => return PosixWriteError.InputOutput,
            posix.ENOSPC => return PosixWriteError.NoSpaceLeft,
            posix.EPERM => return PosixWriteError.AccessDenied,
            posix.EPIPE => return PosixWriteError.BrokenPipe,
            else => return unexpectedErrorPosix(write_err),
        }
    }
}

pub fn posix_pwritev(fd: i32, iov: [*]const posix.iovec_const, count: usize, offset: u64) PosixWriteError!void {
    switch (builtin.os) {
        builtin.Os.macosx => {
            // Darwin does not have pwritev but it does have pwrite.
            var off: usize = 0;
            var iov_i: usize = 0;
            var inner_off: usize = 0;
            while (true) {
                const v = iov[iov_i];
                const rc = darwin.pwrite(fd, v.iov_base + inner_off, v.iov_len - inner_off, offset + off);
                const err = darwin.getErrno(rc);
                switch (err) {
                    0 => {
                        off += rc;
                        inner_off += rc;
                        if (inner_off == v.iov_len) {
                            iov_i += 1;
                            inner_off = 0;
                            if (iov_i == count) {
                                return;
                            }
                        }
                        continue;
                    },
                    posix.EINTR => continue,
                    posix.ESPIPE => unreachable, // fd is not seekable
                    posix.EINVAL => unreachable,
                    posix.EFAULT => unreachable,
                    posix.EAGAIN => unreachable, // use posixAsyncPWriteV for non-blocking
                    posix.EBADF => unreachable, // always a race condition
                    posix.EDESTADDRREQ => unreachable, // connect was never called
                    posix.EDQUOT => return PosixWriteError.DiskQuota,
                    posix.EFBIG => return PosixWriteError.FileTooBig,
                    posix.EIO => return PosixWriteError.InputOutput,
                    posix.ENOSPC => return PosixWriteError.NoSpaceLeft,
                    posix.EPERM => return PosixWriteError.AccessDenied,
                    posix.EPIPE => return PosixWriteError.BrokenPipe,
                    else => return unexpectedErrorPosix(err),
                }
            }
        },
        builtin.Os.linux, builtin.Os.freebsd => while (true) {
            const rc = posix.pwritev(fd, iov, count, offset);
            const err = posix.getErrno(rc);
            switch (err) {
                0 => return,
                posix.EINTR => continue,
                posix.EINVAL => unreachable,
                posix.EFAULT => unreachable,
                posix.EAGAIN => unreachable, // use posixAsyncPWriteV for non-blocking
                posix.EBADF => unreachable, // always a race condition
                posix.EDESTADDRREQ => unreachable, // connect was never called
                posix.EDQUOT => return PosixWriteError.DiskQuota,
                posix.EFBIG => return PosixWriteError.FileTooBig,
                posix.EIO => return PosixWriteError.InputOutput,
                posix.ENOSPC => return PosixWriteError.NoSpaceLeft,
                posix.EPERM => return PosixWriteError.AccessDenied,
                posix.EPIPE => return PosixWriteError.BrokenPipe,
                else => return unexpectedErrorPosix(err),
            }
        },
        else => @compileError("Unsupported OS"),
    }
}

pub const PosixOpenError = error{
    AccessDenied,
    FileTooBig,
    IsDir,
    SymLinkLoop,
    ProcessFdQuotaExceeded,
    NameTooLong,
    SystemFdQuotaExceeded,
    NoDevice,
    FileNotFound,
    SystemResources,
    NoSpaceLeft,
    NotDir,
    PathAlreadyExists,

    /// See https://github.com/ziglang/zig/issues/1396
    Unexpected,
};

/// ::file_path needs to be copied in memory to add a null terminating byte.
/// Calls POSIX open, keeps trying if it gets interrupted, and translates
/// the return value into zig errors.
pub fn posixOpen(file_path: []const u8, flags: u32, perm: usize) PosixOpenError!i32 {
    const file_path_c = try toPosixPath(file_path);
    return posixOpenC(&file_path_c, flags, perm);
}

// TODO https://github.com/ziglang/zig/issues/265
pub fn posixOpenC(file_path: [*]const u8, flags: u32, perm: usize) !i32 {
    while (true) {
        const result = posix.open(file_path, flags, perm);
        const err = posix.getErrno(result);
        if (err > 0) {
            switch (err) {
                posix.EINTR => continue,

                posix.EFAULT => unreachable,
                posix.EINVAL => unreachable,
                posix.EACCES => return PosixOpenError.AccessDenied,
                posix.EFBIG, posix.EOVERFLOW => return PosixOpenError.FileTooBig,
                posix.EISDIR => return PosixOpenError.IsDir,
                posix.ELOOP => return PosixOpenError.SymLinkLoop,
                posix.EMFILE => return PosixOpenError.ProcessFdQuotaExceeded,
                posix.ENAMETOOLONG => return PosixOpenError.NameTooLong,
                posix.ENFILE => return PosixOpenError.SystemFdQuotaExceeded,
                posix.ENODEV => return PosixOpenError.NoDevice,
                posix.ENOENT => return PosixOpenError.FileNotFound,
                posix.ENOMEM => return PosixOpenError.SystemResources,
                posix.ENOSPC => return PosixOpenError.NoSpaceLeft,
                posix.ENOTDIR => return PosixOpenError.NotDir,
                posix.EPERM => return PosixOpenError.AccessDenied,
                posix.EEXIST => return PosixOpenError.PathAlreadyExists,
                else => return unexpectedErrorPosix(err),
            }
        }
        return @intCast(i32, result);
    }
}

/// Used to convert a slice to a null terminated slice on the stack.
/// TODO well defined copy elision
pub fn toPosixPath(file_path: []const u8) ![posix.PATH_MAX]u8 {
    var path_with_null: [posix.PATH_MAX]u8 = undefined;
    if (file_path.len >= posix.PATH_MAX) return error.NameTooLong;
    mem.copy(u8, path_with_null[0..], file_path);
    path_with_null[file_path.len] = 0;
    return path_with_null;
}

pub fn posixDup2(old_fd: i32, new_fd: i32) !void {
    while (true) {
        const err = posix.getErrno(posix.dup2(old_fd, new_fd));
        if (err > 0) {
            return switch (err) {
                posix.EBUSY, posix.EINTR => continue,
                posix.EMFILE => error.ProcessFdQuotaExceeded,
                posix.EINVAL => unreachable,
                else => unexpectedErrorPosix(err),
            };
        }
        return;
    }
}

pub fn createNullDelimitedEnvMap(allocator: *Allocator, env_map: *const BufMap) ![]?[*]u8 {
    const envp_count = env_map.count();
    const envp_buf = try allocator.alloc(?[*]u8, envp_count + 1);
    mem.set(?[*]u8, envp_buf, null);
    errdefer freeNullDelimitedEnvMap(allocator, envp_buf);
    {
        var it = env_map.iterator();
        var i: usize = 0;
        while (it.next()) |pair| : (i += 1) {
            const env_buf = try allocator.alloc(u8, pair.key.len + pair.value.len + 2);
            @memcpy(env_buf.ptr, pair.key.ptr, pair.key.len);
            env_buf[pair.key.len] = '=';
            @memcpy(env_buf.ptr + pair.key.len + 1, pair.value.ptr, pair.value.len);
            env_buf[env_buf.len - 1] = 0;

            envp_buf[i] = env_buf.ptr;
        }
        assert(i == envp_count);
    }
    assert(envp_buf[envp_count] == null);
    return envp_buf;
}

pub fn freeNullDelimitedEnvMap(allocator: *Allocator, envp_buf: []?[*]u8) void {
    for (envp_buf) |env| {
        const env_buf = if (env) |ptr| ptr[0 .. cstr.len(ptr) + 1] else break;
        allocator.free(env_buf);
    }
    allocator.free(envp_buf);
}

/// This function must allocate memory to add a null terminating bytes on path and each arg.
/// It must also convert to KEY=VALUE\0 format for environment variables, and include null
/// pointers after the args and after the environment variables.
/// `argv[0]` is the executable path.
/// This function also uses the PATH environment variable to get the full path to the executable.
pub fn posixExecve(argv: []const []const u8, env_map: *const BufMap, allocator: *Allocator) !void {
    const argv_buf = try allocator.alloc(?[*]u8, argv.len + 1);
    mem.set(?[*]u8, argv_buf, null);
    defer {
        for (argv_buf) |arg| {
            const arg_buf = if (arg) |ptr| cstr.toSlice(ptr) else break;
            allocator.free(arg_buf);
        }
        allocator.free(argv_buf);
    }
    for (argv) |arg, i| {
        const arg_buf = try allocator.alloc(u8, arg.len + 1);
        @memcpy(arg_buf.ptr, arg.ptr, arg.len);
        arg_buf[arg.len] = 0;

        argv_buf[i] = arg_buf.ptr;
    }
    argv_buf[argv.len] = null;

    const envp_buf = try createNullDelimitedEnvMap(allocator, env_map);
    defer freeNullDelimitedEnvMap(allocator, envp_buf);

    const exe_path = argv[0];
    if (mem.indexOfScalar(u8, exe_path, '/') != null) {
        return posixExecveErrnoToErr(posix.getErrno(posix.execve(argv_buf[0].?, argv_buf.ptr, envp_buf.ptr)));
    }

    const PATH = getEnvPosix("PATH") orelse "/usr/local/bin:/bin/:/usr/bin";
    // PATH.len because it is >= the largest search_path
    // +1 for the / to join the search path and exe_path
    // +1 for the null terminating byte
    const path_buf = try allocator.alloc(u8, PATH.len + exe_path.len + 2);
    defer allocator.free(path_buf);
    var it = mem.split(PATH, ":");
    var seen_eacces = false;
    var err: usize = undefined;
    while (it.next()) |search_path| {
        mem.copy(u8, path_buf, search_path);
        path_buf[search_path.len] = '/';
        mem.copy(u8, path_buf[search_path.len + 1 ..], exe_path);
        path_buf[search_path.len + exe_path.len + 1] = 0;
        err = posix.getErrno(posix.execve(path_buf.ptr, argv_buf.ptr, envp_buf.ptr));
        assert(err > 0);
        if (err == posix.EACCES) {
            seen_eacces = true;
        } else if (err != posix.ENOENT) {
            return posixExecveErrnoToErr(err);
        }
    }
    if (seen_eacces) {
        err = posix.EACCES;
    }
    return posixExecveErrnoToErr(err);
}

pub const PosixExecveError = error{
    SystemResources,
    AccessDenied,
    InvalidExe,
    FileSystem,
    IsDir,
    FileNotFound,
    NotDir,
    FileBusy,

    /// See https://github.com/ziglang/zig/issues/1396
    Unexpected,
};

fn posixExecveErrnoToErr(err: usize) PosixExecveError {
    assert(err > 0);
    switch (err) {
        posix.EFAULT => unreachable,
        posix.E2BIG => return error.SystemResources,
        posix.EMFILE => return error.SystemResources,
        posix.ENAMETOOLONG => return error.SystemResources,
        posix.ENFILE => return error.SystemResources,
        posix.ENOMEM => return error.SystemResources,
        posix.EACCES => return error.AccessDenied,
        posix.EPERM => return error.AccessDenied,
        posix.EINVAL => return error.InvalidExe,
        posix.ENOEXEC => return error.InvalidExe,
        posix.EIO => return error.FileSystem,
        posix.ELOOP => return error.FileSystem,
        posix.EISDIR => return error.IsDir,
        posix.ENOENT => return error.FileNotFound,
        posix.ENOTDIR => return error.NotDir,
        posix.ETXTBSY => return error.FileBusy,
        else => return unexpectedErrorPosix(err),
    }
}

pub var linux_elf_aux_maybe: ?[*]std.elf.Auxv = null;
pub var posix_environ_raw: [][*]u8 = undefined;

/// See std.elf for the constants.
pub fn linuxGetAuxVal(index: usize) usize {
    if (builtin.link_libc) {
        return usize(std.c.getauxval(index));
    } else if (linux_elf_aux_maybe) |auxv| {
        var i: usize = 0;
        while (auxv[i].a_type != std.elf.AT_NULL) : (i += 1) {
            if (auxv[i].a_type == index)
                return auxv[i].a_un.a_val;
        }
    }
    return 0;
}

pub fn getBaseAddress() usize {
    switch (builtin.os) {
        builtin.Os.linux => {
            const base = linuxGetAuxVal(std.elf.AT_BASE);
            if (base != 0) {
                return base;
            }
            const phdr = linuxGetAuxVal(std.elf.AT_PHDR);
            const ElfHeader = switch (@sizeOf(usize)) {
                4 => std.elf.Elf32_Ehdr,
                8 => std.elf.Elf64_Ehdr,
                else => @compileError("Unsupported architecture"),
            };
            return phdr - @sizeOf(ElfHeader);
        },
        builtin.Os.macosx, builtin.Os.freebsd => return @ptrToInt(&std.c._mh_execute_header),
        builtin.Os.windows => return @ptrToInt(windows.GetModuleHandleW(null)),
        else => @compileError("Unsupported OS"),
    }
}

/// Caller must free result when done.
/// TODO make this go through libc when we have it
pub fn getEnvMap(allocator: *Allocator) !BufMap {
    var result = BufMap.init(allocator);
    errdefer result.deinit();

    if (is_windows) {
        const ptr = windows.GetEnvironmentStringsA() orelse return error.OutOfMemory;
        defer assert(windows.FreeEnvironmentStringsA(ptr) != 0);

        var i: usize = 0;
        while (true) {
            if (ptr[i] == 0) return result;

            const key_start = i;

            while (ptr[i] != 0 and ptr[i] != '=') : (i += 1) {}
            const key = ptr[key_start..i];

            if (ptr[i] == '=') i += 1;

            const value_start = i;
            while (ptr[i] != 0) : (i += 1) {}
            const value = ptr[value_start..i];

            i += 1; // skip over null byte

            try result.set(key, value);
        }
    } else {
        for (posix_environ_raw) |ptr| {
            var line_i: usize = 0;
            while (ptr[line_i] != 0 and ptr[line_i] != '=') : (line_i += 1) {}
            const key = ptr[0..line_i];

            var end_i: usize = line_i;
            while (ptr[end_i] != 0) : (end_i += 1) {}
            const value = ptr[line_i + 1 .. end_i];

            try result.set(key, value);
        }
        return result;
    }
}

/// TODO make this go through libc when we have it
pub fn getEnvPosix(key: []const u8) ?[]const u8 {
    for (posix_environ_raw) |ptr| {
        var line_i: usize = 0;
        while (ptr[line_i] != 0 and ptr[line_i] != '=') : (line_i += 1) {}
        const this_key = ptr[0..line_i];
        if (!mem.eql(u8, key, this_key)) continue;

        var end_i: usize = line_i;
        while (ptr[end_i] != 0) : (end_i += 1) {}
        const this_value = ptr[line_i + 1 .. end_i];

        return this_value;
    }
    return null;
}

pub const GetEnvVarOwnedError = error{
    OutOfMemory,
    EnvironmentVariableNotFound,
};

/// Caller must free returned memory.
/// TODO make this go through libc when we have it
pub fn getEnvVarOwned(allocator: *mem.Allocator, key: []const u8) GetEnvVarOwnedError![]u8 {
    if (is_windows) {
        const key_with_null = try cstr.addNullByte(allocator, key);
        defer allocator.free(key_with_null);

        var buf = try allocator.alloc(u8, 256);
        errdefer allocator.free(buf);

        while (true) {
            const windows_buf_len = math.cast(windows.DWORD, buf.len) catch return error.OutOfMemory;
            const result = windows.GetEnvironmentVariableA(key_with_null.ptr, buf.ptr, windows_buf_len);

            if (result == 0) {
                const err = windows.GetLastError();
                return switch (err) {
                    windows.ERROR.ENVVAR_NOT_FOUND => error.EnvironmentVariableNotFound,
                    else => {
                        _ = unexpectedErrorWindows(err);
                        return error.EnvironmentVariableNotFound;
                    },
                };
            }

            if (result > buf.len) {
                buf = try allocator.realloc(u8, buf, result);
                continue;
            }

            return allocator.shrink(u8, buf, result);
        }
    } else {
        const result = getEnvPosix(key) orelse return error.EnvironmentVariableNotFound;
        return mem.dupe(allocator, u8, result);
    }
}

/// Caller must free the returned memory.
pub fn getCwdAlloc(allocator: *Allocator) ![]u8 {
    var buf: [MAX_PATH_BYTES]u8 = undefined;
    return mem.dupe(allocator, u8, try getCwd(&buf));
}

pub const GetCwdError = error{Unexpected};

/// The result is a slice of out_buffer.
pub fn getCwd(out_buffer: *[MAX_PATH_BYTES]u8) GetCwdError![]u8 {
    switch (builtin.os) {
        Os.windows => {
            var utf16le_buf: [windows_util.PATH_MAX_WIDE]u16 = undefined;
            const casted_len = @intCast(windows.DWORD, utf16le_buf.len); // TODO shouldn't need this cast
            const casted_ptr = ([*]u16)(&utf16le_buf); // TODO shouldn't need this cast
            const result = windows.GetCurrentDirectoryW(casted_len, casted_ptr);
            if (result == 0) {
                const err = windows.GetLastError();
                switch (err) {
                    else => return unexpectedErrorWindows(err),
                }
            }
            assert(result <= utf16le_buf.len);
            const utf16le_slice = utf16le_buf[0..result];
            // Trust that Windows gives us valid UTF-16LE.
            const end_index = std.unicode.utf16leToUtf8(out_buffer, utf16le_slice) catch unreachable;
            return out_buffer[0..end_index];
        },
        else => {
            const err = posix.getErrno(posix.getcwd(out_buffer, out_buffer.len));
            switch (err) {
                0 => return cstr.toSlice(out_buffer),
                posix.ERANGE => unreachable,
                else => return unexpectedErrorPosix(err),
            }
        },
    }
}

test "os.getCwd" {
    // at least call it so it gets compiled
    _ = getCwdAlloc(debug.global_allocator);
    var buf: [MAX_PATH_BYTES]u8 = undefined;
    _ = getCwd(&buf);
}

pub const SymLinkError = PosixSymLinkError || WindowsSymLinkError;

/// TODO add a symLinkC variant
pub fn symLink(existing_path: []const u8, new_path: []const u8) SymLinkError!void {
    if (is_windows) {
        return symLinkWindows(existing_path, new_path);
    } else {
        return symLinkPosix(existing_path, new_path);
    }
}

pub const WindowsSymLinkError = error{
    NameTooLong,
    InvalidUtf8,
    BadPathName,

    /// See https://github.com/ziglang/zig/issues/1396
    Unexpected,
};

pub fn symLinkW(existing_path_w: [*]const u16, new_path_w: [*]const u16) WindowsSymLinkError!void {
    if (windows.CreateSymbolicLinkW(existing_path_w, new_path_w, 0) == 0) {
        const err = windows.GetLastError();
        switch (err) {
            else => return unexpectedErrorWindows(err),
        }
    }
}

pub fn symLinkWindows(existing_path: []const u8, new_path: []const u8) WindowsSymLinkError!void {
    const existing_path_w = try windows_util.sliceToPrefixedFileW(existing_path);
    const new_path_w = try windows_util.sliceToPrefixedFileW(new_path);
    return symLinkW(&existing_path_w, &new_path_w);
}

pub const PosixSymLinkError = error{
    AccessDenied,
    DiskQuota,
    PathAlreadyExists,
    FileSystem,
    SymLinkLoop,
    NameTooLong,
    FileNotFound,
    SystemResources,
    NoSpaceLeft,
    ReadOnlyFileSystem,
    NotDir,

    /// See https://github.com/ziglang/zig/issues/1396
    Unexpected,
};

pub fn symLinkPosixC(existing_path: [*]const u8, new_path: [*]const u8) PosixSymLinkError!void {
    const err = posix.getErrno(posix.symlink(existing_path, new_path));
    switch (err) {
        0 => return,
        posix.EFAULT => unreachable,
        posix.EINVAL => unreachable,
        posix.EACCES => return error.AccessDenied,
        posix.EPERM => return error.AccessDenied,
        posix.EDQUOT => return error.DiskQuota,
        posix.EEXIST => return error.PathAlreadyExists,
        posix.EIO => return error.FileSystem,
        posix.ELOOP => return error.SymLinkLoop,
        posix.ENAMETOOLONG => return error.NameTooLong,
        posix.ENOENT => return error.FileNotFound,
        posix.ENOTDIR => return error.NotDir,
        posix.ENOMEM => return error.SystemResources,
        posix.ENOSPC => return error.NoSpaceLeft,
        posix.EROFS => return error.ReadOnlyFileSystem,
        else => return unexpectedErrorPosix(err),
    }
}

pub fn symLinkPosix(existing_path: []const u8, new_path: []const u8) PosixSymLinkError!void {
    const existing_path_c = try toPosixPath(existing_path);
    const new_path_c = try toPosixPath(new_path);
    return symLinkPosixC(&existing_path_c, &new_path_c);
}

// here we replace the standard +/ with -_ so that it can be used in a file name
const b64_fs_encoder = base64.Base64Encoder.init("ABCDEFGHIJKLMNOPQRSTUVWXYZabcdefghijklmnopqrstuvwxyz0123456789-_", base64.standard_pad_char);

/// TODO remove the allocator requirement from this API
pub fn atomicSymLink(allocator: *Allocator, existing_path: []const u8, new_path: []const u8) !void {
    if (symLink(existing_path, new_path)) {
        return;
    } else |err| switch (err) {
        error.PathAlreadyExists => {},
        else => return err, // TODO zig should know this set does not include PathAlreadyExists
    }

    const dirname = os.path.dirname(new_path) orelse ".";

    var rand_buf: [12]u8 = undefined;
    const tmp_path = try allocator.alloc(u8, dirname.len + 1 + base64.Base64Encoder.calcSize(rand_buf.len));
    defer allocator.free(tmp_path);
    mem.copy(u8, tmp_path[0..], dirname);
    tmp_path[dirname.len] = os.path.sep;
    while (true) {
        try getRandomBytes(rand_buf[0..]);
        b64_fs_encoder.encode(tmp_path[dirname.len + 1 ..], rand_buf);

        if (symLink(existing_path, tmp_path)) {
            return rename(tmp_path, new_path);
        } else |err| switch (err) {
            error.PathAlreadyExists => continue,
            else => return err, // TODO zig should know this set does not include PathAlreadyExists
        }
    }
}

pub const DeleteFileError = error{
    FileNotFound,
    AccessDenied,
    FileBusy,
    FileSystem,
    IsDir,
    SymLinkLoop,
    NameTooLong,
    NotDir,
    SystemResources,
    ReadOnlyFileSystem,

    /// On Windows, file paths must be valid Unicode.
    InvalidUtf8,

    /// On Windows, file paths cannot contain these characters:
    /// '/', '*', '?', '"', '<', '>', '|'
    BadPathName,

    /// See https://github.com/ziglang/zig/issues/1396
    Unexpected,
};

pub fn deleteFile(file_path: []const u8) DeleteFileError!void {
    if (builtin.os == Os.windows) {
        const file_path_w = try windows_util.sliceToPrefixedFileW(file_path);
        return deleteFileW(&file_path_w);
    } else {
        const file_path_c = try toPosixPath(file_path);
        return deleteFileC(&file_path_c);
    }
}

pub fn deleteFileW(file_path: [*]const u16) DeleteFileError!void {
    if (windows.DeleteFileW(file_path) == 0) {
        const err = windows.GetLastError();
        switch (err) {
            windows.ERROR.FILE_NOT_FOUND => return error.FileNotFound,
            windows.ERROR.ACCESS_DENIED => return error.AccessDenied,
            windows.ERROR.FILENAME_EXCED_RANGE => return error.NameTooLong,
            windows.ERROR.INVALID_PARAMETER => return error.NameTooLong,
            else => return unexpectedErrorWindows(err),
        }
    }
}

pub fn deleteFileC(file_path: [*]const u8) DeleteFileError!void {
    if (is_windows) {
        const file_path_w = try windows_util.cStrToPrefixedFileW(file_path);
        return deleteFileW(&file_path_w);
    } else {
        const err = posix.getErrno(posix.unlink(file_path));
        switch (err) {
            0 => return,
            posix.EACCES => return error.AccessDenied,
            posix.EPERM => return error.AccessDenied,
            posix.EBUSY => return error.FileBusy,
            posix.EFAULT => unreachable,
            posix.EINVAL => unreachable,
            posix.EIO => return error.FileSystem,
            posix.EISDIR => return error.IsDir,
            posix.ELOOP => return error.SymLinkLoop,
            posix.ENAMETOOLONG => return error.NameTooLong,
            posix.ENOENT => return error.FileNotFound,
            posix.ENOTDIR => return error.NotDir,
            posix.ENOMEM => return error.SystemResources,
            posix.EROFS => return error.ReadOnlyFileSystem,
            else => return unexpectedErrorPosix(err),
        }
    }
}

/// Guaranteed to be atomic. However until https://patchwork.kernel.org/patch/9636735/ is
/// merged and readily available,
/// there is a possibility of power loss or application termination leaving temporary files present
/// in the same directory as dest_path.
/// Destination file will have the same mode as the source file.
pub fn copyFile(source_path: []const u8, dest_path: []const u8) !void {
    var in_file = try os.File.openRead(source_path);
    defer in_file.close();

    const mode = try in_file.mode();

    var atomic_file = try AtomicFile.init(dest_path, mode);
    defer atomic_file.deinit();

    var buf: [page_size]u8 = undefined;
    while (true) {
        const amt = try in_file.readFull(buf[0..]);
        try atomic_file.file.write(buf[0..amt]);
        if (amt != buf.len) {
            return atomic_file.finish();
        }
    }
}

/// Guaranteed to be atomic. However until https://patchwork.kernel.org/patch/9636735/ is
/// merged and readily available,
/// there is a possibility of power loss or application termination leaving temporary files present
pub fn copyFileMode(source_path: []const u8, dest_path: []const u8, mode: File.Mode) !void {
    var in_file = try os.File.openRead(source_path);
    defer in_file.close();

    var atomic_file = try AtomicFile.init(dest_path, mode);
    defer atomic_file.deinit();

    var buf: [page_size]u8 = undefined;
    while (true) {
        const amt = try in_file.read(buf[0..]);
        try atomic_file.file.write(buf[0..amt]);
        if (amt != buf.len) {
            return atomic_file.finish();
        }
    }
}

pub const AtomicFile = struct {
    file: os.File,
    tmp_path_buf: [MAX_PATH_BYTES]u8,
    dest_path: []const u8,
    finished: bool,

    const InitError = os.File.OpenError;

    /// dest_path must remain valid for the lifetime of AtomicFile
    /// call finish to atomically replace dest_path with contents
    /// TODO once we have null terminated pointers, use the
    /// openWriteNoClobberN function
    pub fn init(dest_path: []const u8, mode: File.Mode) InitError!AtomicFile {
        const dirname = os.path.dirname(dest_path);
        var rand_buf: [12]u8 = undefined;
        const dirname_component_len = if (dirname) |d| d.len + 1 else 0;
        const encoded_rand_len = comptime base64.Base64Encoder.calcSize(rand_buf.len);
        const tmp_path_len = dirname_component_len + encoded_rand_len;
        var tmp_path_buf: [MAX_PATH_BYTES]u8 = undefined;
        if (tmp_path_len >= tmp_path_buf.len) return error.NameTooLong;

        if (dirname) |dir| {
            mem.copy(u8, tmp_path_buf[0..], dir);
            tmp_path_buf[dir.len] = os.path.sep;
        }

        tmp_path_buf[tmp_path_len] = 0;

        while (true) {
            try getRandomBytes(rand_buf[0..]);
            b64_fs_encoder.encode(tmp_path_buf[dirname_component_len..tmp_path_len], rand_buf);

            const file = os.File.openWriteNoClobberC(&tmp_path_buf, mode) catch |err| switch (err) {
                error.PathAlreadyExists => continue,
                // TODO zig should figure out that this error set does not include PathAlreadyExists since
                // it is handled in the above switch
                else => return err,
            };

            return AtomicFile{
                .file = file,
                .tmp_path_buf = tmp_path_buf,
                .dest_path = dest_path,
                .finished = false,
            };
        }
    }

    /// always call deinit, even after successful finish()
    pub fn deinit(self: *AtomicFile) void {
        if (!self.finished) {
            self.file.close();
            deleteFileC(&self.tmp_path_buf) catch {};
            self.finished = true;
        }
    }

    pub fn finish(self: *AtomicFile) !void {
        assert(!self.finished);
        self.file.close();
        self.finished = true;
        if (is_posix) {
            const dest_path_c = try toPosixPath(self.dest_path);
            return renameC(&self.tmp_path_buf, &dest_path_c);
        } else if (is_windows) {
            const dest_path_w = try windows_util.sliceToPrefixedFileW(self.dest_path);
            const tmp_path_w = try windows_util.cStrToPrefixedFileW(&self.tmp_path_buf);
            return renameW(&tmp_path_w, &dest_path_w);
        } else {
            @compileError("Unsupported OS");
        }
    }
};

pub fn renameC(old_path: [*]const u8, new_path: [*]const u8) !void {
    if (is_windows) {
        const old_path_w = try windows_util.cStrToPrefixedFileW(old_path);
        const new_path_w = try windows_util.cStrToPrefixedFileW(new_path);
        return renameW(&old_path_w, &new_path_w);
    } else {
        const err = posix.getErrno(posix.rename(old_path, new_path));
        switch (err) {
            0 => return,
            posix.EACCES => return error.AccessDenied,
            posix.EPERM => return error.AccessDenied,
            posix.EBUSY => return error.FileBusy,
            posix.EDQUOT => return error.DiskQuota,
            posix.EFAULT => unreachable,
            posix.EINVAL => unreachable,
            posix.EISDIR => return error.IsDir,
            posix.ELOOP => return error.SymLinkLoop,
            posix.EMLINK => return error.LinkQuotaExceeded,
            posix.ENAMETOOLONG => return error.NameTooLong,
            posix.ENOENT => return error.FileNotFound,
            posix.ENOTDIR => return error.NotDir,
            posix.ENOMEM => return error.SystemResources,
            posix.ENOSPC => return error.NoSpaceLeft,
            posix.EEXIST => return error.PathAlreadyExists,
            posix.ENOTEMPTY => return error.PathAlreadyExists,
            posix.EROFS => return error.ReadOnlyFileSystem,
            posix.EXDEV => return error.RenameAcrossMountPoints,
            else => return unexpectedErrorPosix(err),
        }
    }
}

pub fn renameW(old_path: [*]const u16, new_path: [*]const u16) !void {
    const flags = windows.MOVEFILE_REPLACE_EXISTING | windows.MOVEFILE_WRITE_THROUGH;
    if (windows.MoveFileExW(old_path, new_path, flags) == 0) {
        const err = windows.GetLastError();
        switch (err) {
            else => return unexpectedErrorWindows(err),
        }
    }
}

pub fn rename(old_path: []const u8, new_path: []const u8) !void {
    if (is_windows) {
        const old_path_w = try windows_util.sliceToPrefixedFileW(old_path);
        const new_path_w = try windows_util.sliceToPrefixedFileW(new_path);
        return renameW(&old_path_w, &new_path_w);
    } else {
        const old_path_c = try toPosixPath(old_path);
        const new_path_c = try toPosixPath(new_path);
        return renameC(&old_path_c, &new_path_c);
    }
}

pub fn makeDir(dir_path: []const u8) !void {
    if (is_windows) {
        return makeDirWindows(dir_path);
    } else {
        return makeDirPosix(dir_path);
    }
}

pub fn makeDirWindows(dir_path: []const u8) !void {
    const dir_path_w = try windows_util.sliceToPrefixedFileW(dir_path);

    if (windows.CreateDirectoryW(&dir_path_w, null) == 0) {
        const err = windows.GetLastError();
        return switch (err) {
            windows.ERROR.ALREADY_EXISTS => error.PathAlreadyExists,
            windows.ERROR.PATH_NOT_FOUND => error.FileNotFound,
            else => unexpectedErrorWindows(err),
        };
    }
}

pub fn makeDirPosixC(dir_path: [*]const u8) !void {
    const err = posix.getErrno(posix.mkdir(dir_path, 0o755));
    switch (err) {
        0 => return,
        posix.EACCES => return error.AccessDenied,
        posix.EPERM => return error.AccessDenied,
        posix.EDQUOT => return error.DiskQuota,
        posix.EEXIST => return error.PathAlreadyExists,
        posix.EFAULT => unreachable,
        posix.ELOOP => return error.SymLinkLoop,
        posix.EMLINK => return error.LinkQuotaExceeded,
        posix.ENAMETOOLONG => return error.NameTooLong,
        posix.ENOENT => return error.FileNotFound,
        posix.ENOMEM => return error.SystemResources,
        posix.ENOSPC => return error.NoSpaceLeft,
        posix.ENOTDIR => return error.NotDir,
        posix.EROFS => return error.ReadOnlyFileSystem,
        else => return unexpectedErrorPosix(err),
    }
}

pub fn makeDirPosix(dir_path: []const u8) !void {
    const dir_path_c = try toPosixPath(dir_path);
    return makeDirPosixC(&dir_path_c);
}

/// Calls makeDir recursively to make an entire path. Returns success if the path
/// already exists and is a directory.
/// TODO determine if we can remove the allocator requirement from this function
pub fn makePath(allocator: *Allocator, full_path: []const u8) !void {
    const resolved_path = try path.resolve(allocator, full_path);
    defer allocator.free(resolved_path);

    var end_index: usize = resolved_path.len;
    while (true) {
        makeDir(resolved_path[0..end_index]) catch |err| switch (err) {
            error.PathAlreadyExists => {
                // TODO stat the file and return an error if it's not a directory
                // this is important because otherwise a dangling symlink
                // could cause an infinite loop
                if (end_index == resolved_path.len) return;
            },
            error.FileNotFound => {
                // march end_index backward until next path component
                while (true) {
                    end_index -= 1;
                    if (os.path.isSep(resolved_path[end_index])) break;
                }
                continue;
            },
            else => return err,
        };
        if (end_index == resolved_path.len) return;
        // march end_index forward until next path component
        while (true) {
            end_index += 1;
            if (end_index == resolved_path.len or os.path.isSep(resolved_path[end_index])) break;
        }
    }
}

pub const DeleteDirError = error{
    AccessDenied,
    FileBusy,
    SymLinkLoop,
    NameTooLong,
    FileNotFound,
    SystemResources,
    NotDir,
    DirNotEmpty,
    ReadOnlyFileSystem,
    InvalidUtf8,
    BadPathName,

    /// See https://github.com/ziglang/zig/issues/1396
    Unexpected,
};

pub fn deleteDirC(dir_path: [*]const u8) DeleteDirError!void {
    switch (builtin.os) {
        Os.windows => {
            const dir_path_w = try windows_util.cStrToPrefixedFileW(dir_path);
            return deleteDirW(&dir_path_w);
        },
        Os.linux, Os.macosx, Os.ios, Os.freebsd => {
            const err = posix.getErrno(posix.rmdir(dir_path));
            switch (err) {
                0 => return,
                posix.EACCES => return error.AccessDenied,
                posix.EPERM => return error.AccessDenied,
                posix.EBUSY => return error.FileBusy,
                posix.EFAULT => unreachable,
                posix.EINVAL => unreachable,
                posix.ELOOP => return error.SymLinkLoop,
                posix.ENAMETOOLONG => return error.NameTooLong,
                posix.ENOENT => return error.FileNotFound,
                posix.ENOMEM => return error.SystemResources,
                posix.ENOTDIR => return error.NotDir,
                posix.EEXIST => return error.DirNotEmpty,
                posix.ENOTEMPTY => return error.DirNotEmpty,
                posix.EROFS => return error.ReadOnlyFileSystem,
                else => return unexpectedErrorPosix(err),
            }
        },
        else => @compileError("unimplemented"),
    }
}

pub fn deleteDirW(dir_path_w: [*]const u16) DeleteDirError!void {
    if (windows.RemoveDirectoryW(dir_path_w) == 0) {
        const err = windows.GetLastError();
        switch (err) {
            windows.ERROR.PATH_NOT_FOUND => return error.FileNotFound,
            windows.ERROR.DIR_NOT_EMPTY => return error.DirNotEmpty,
            else => return unexpectedErrorWindows(err),
        }
    }
}

/// Returns ::error.DirNotEmpty if the directory is not empty.
/// To delete a directory recursively, see ::deleteTree
pub fn deleteDir(dir_path: []const u8) DeleteDirError!void {
    switch (builtin.os) {
        Os.windows => {
            const dir_path_w = try windows_util.sliceToPrefixedFileW(dir_path);
            return deleteDirW(&dir_path_w);
        },
        Os.linux, Os.macosx, Os.ios, Os.freebsd => {
            const dir_path_c = try toPosixPath(dir_path);
            return deleteDirC(&dir_path_c);
        },
        else => @compileError("unimplemented"),
    }
}

/// Whether ::full_path describes a symlink, file, or directory, this function
/// removes it. If it cannot be removed because it is a non-empty directory,
/// this function recursively removes its entries and then tries again.
const DeleteTreeError = error{
    OutOfMemory,
    AccessDenied,
    FileTooBig,
    IsDir,
    SymLinkLoop,
    ProcessFdQuotaExceeded,
    NameTooLong,
    SystemFdQuotaExceeded,
    NoDevice,
    SystemResources,
    NoSpaceLeft,
    PathAlreadyExists,
    ReadOnlyFileSystem,
    NotDir,
    FileNotFound,
    FileSystem,
    FileBusy,
    DirNotEmpty,

    /// On Windows, file paths must be valid Unicode.
    InvalidUtf8,

    /// On Windows, file paths cannot contain these characters:
    /// '/', '*', '?', '"', '<', '>', '|'
    BadPathName,

    /// See https://github.com/ziglang/zig/issues/1396
    Unexpected,
};

/// TODO determine if we can remove the allocator requirement
pub fn deleteTree(allocator: *Allocator, full_path: []const u8) DeleteTreeError!void {
    start_over: while (true) {
        var got_access_denied = false;
        // First, try deleting the item as a file. This way we don't follow sym links.
        if (deleteFile(full_path)) {
            return;
        } else |err| switch (err) {
            error.FileNotFound => return,
            error.IsDir => {},
            error.AccessDenied => got_access_denied = true,

            error.InvalidUtf8,
            error.SymLinkLoop,
            error.NameTooLong,
            error.SystemResources,
            error.ReadOnlyFileSystem,
            error.NotDir,
            error.FileSystem,
            error.FileBusy,
            error.BadPathName,
            error.Unexpected,
            => return err,
        }
        {
            var dir = Dir.open(allocator, full_path) catch |err| switch (err) {
                error.NotDir => {
                    if (got_access_denied) {
                        return error.AccessDenied;
                    }
                    continue :start_over;
                },

                error.OutOfMemory,
                error.AccessDenied,
                error.FileTooBig,
                error.IsDir,
                error.SymLinkLoop,
                error.ProcessFdQuotaExceeded,
                error.NameTooLong,
                error.SystemFdQuotaExceeded,
                error.NoDevice,
                error.FileNotFound,
                error.SystemResources,
                error.NoSpaceLeft,
                error.PathAlreadyExists,
                error.Unexpected,
                error.InvalidUtf8,
                error.BadPathName,
                => return err,
            };
            defer dir.close();

            var full_entry_buf = ArrayList(u8).init(allocator);
            defer full_entry_buf.deinit();

            while (try dir.next()) |entry| {
                try full_entry_buf.resize(full_path.len + entry.name.len + 1);
                const full_entry_path = full_entry_buf.toSlice();
                mem.copy(u8, full_entry_path, full_path);
                full_entry_path[full_path.len] = path.sep;
                mem.copy(u8, full_entry_path[full_path.len + 1 ..], entry.name);

                try deleteTree(allocator, full_entry_path);
            }
        }
        return deleteDir(full_path);
    }
}

pub const Dir = struct {
    handle: Handle,
    allocator: *Allocator,

    pub const Handle = switch (builtin.os) {
<<<<<<< HEAD
        Os.macosx, Os.ios => struct {
=======
        Os.macosx, Os.ios, Os.freebsd => struct.{
>>>>>>> f3bc1c38
            fd: i32,
            seek: i64,
            buf: []u8,
            index: usize,
            end_index: usize,
        },
        Os.linux => struct {
            fd: i32,
            buf: []u8,
            index: usize,
            end_index: usize,
        },
        Os.windows => struct {
            handle: windows.HANDLE,
            find_file_data: windows.WIN32_FIND_DATAW,
            first: bool,
            name_data: [256]u8,
        },
        else => @compileError("unimplemented"),
    };

    pub const Entry = struct {
        name: []const u8,
        kind: Kind,

        pub const Kind = enum {
            BlockDevice,
            CharacterDevice,
            Directory,
            NamedPipe,
            SymLink,
            File,
            UnixDomainSocket,
            Whiteout,
            Unknown,
        };
    };

    pub const OpenError = error{
        FileNotFound,
        NotDir,
        AccessDenied,
        FileTooBig,
        IsDir,
        SymLinkLoop,
        ProcessFdQuotaExceeded,
        NameTooLong,
        SystemFdQuotaExceeded,
        NoDevice,
        SystemResources,
        NoSpaceLeft,
        PathAlreadyExists,
        OutOfMemory,
        InvalidUtf8,
        BadPathName,

        /// See https://github.com/ziglang/zig/issues/1396
        Unexpected,
    };

    /// TODO remove the allocator requirement from this API
    pub fn open(allocator: *Allocator, dir_path: []const u8) OpenError!Dir {
        return Dir{
            .allocator = allocator,
            .handle = switch (builtin.os) {
                Os.windows => blk: {
                    var find_file_data: windows.WIN32_FIND_DATAW = undefined;
                    const handle = try windows_util.windowsFindFirstFile(dir_path, &find_file_data);
                    break :blk Handle{
                        .handle = handle,
                        .find_file_data = find_file_data, // TODO guaranteed copy elision
                        .first = true,
                        .name_data = undefined,
                    };
                },
<<<<<<< HEAD
                Os.macosx, Os.ios => Handle{
=======
                Os.macosx, Os.ios, Os.freebsd => Handle.{
>>>>>>> f3bc1c38
                    .fd = try posixOpen(
                        dir_path,
                        posix.O_RDONLY | posix.O_NONBLOCK | posix.O_DIRECTORY | posix.O_CLOEXEC,
                        0,
                    ),
                    .seek = 0,
                    .index = 0,
                    .end_index = 0,
                    .buf = []u8{},
                },
                Os.linux => Handle{
                    .fd = try posixOpen(
                        dir_path,
                        posix.O_RDONLY | posix.O_DIRECTORY | posix.O_CLOEXEC,
                        0,
                    ),
                    .index = 0,
                    .end_index = 0,
                    .buf = []u8{},
                },
                else => @compileError("unimplemented"),
            },
        };
    }

    pub fn close(self: *Dir) void {
        switch (builtin.os) {
            Os.windows => {
                _ = windows.FindClose(self.handle.handle);
            },
            Os.macosx, Os.ios, Os.linux, Os.freebsd => {
                self.allocator.free(self.handle.buf);
                os.close(self.handle.fd);
            },
            else => @compileError("unimplemented"),
        }
    }

    /// Memory such as file names referenced in this returned entry becomes invalid
    /// with subsequent calls to next, as well as when this `Dir` is deinitialized.
    pub fn next(self: *Dir) !?Entry {
        switch (builtin.os) {
            Os.linux => return self.nextLinux(),
            Os.macosx, Os.ios => return self.nextDarwin(),
            Os.windows => return self.nextWindows(),
            Os.freebsd => return self.nextFreebsd(),
            else => @compileError("unimplemented"),
        }
    }

    fn nextDarwin(self: *Dir) !?Entry {
        start_over: while (true) {
            if (self.handle.index >= self.handle.end_index) {
                if (self.handle.buf.len == 0) {
                    self.handle.buf = try self.allocator.alloc(u8, page_size);
                }

                while (true) {
                    const result = posix.getdirentries64(self.handle.fd, self.handle.buf.ptr, self.handle.buf.len, &self.handle.seek);
                    const err = posix.getErrno(result);
                    if (err > 0) {
                        switch (err) {
                            posix.EBADF, posix.EFAULT, posix.ENOTDIR => unreachable,
                            posix.EINVAL => {
                                self.handle.buf = try self.allocator.realloc(u8, self.handle.buf, self.handle.buf.len * 2);
                                continue;
                            },
                            else => return unexpectedErrorPosix(err),
                        }
                    }
                    if (result == 0) return null;
                    self.handle.index = 0;
                    self.handle.end_index = result;
                    break;
                }
            }
            const darwin_entry = @ptrCast(*align(1) posix.dirent, &self.handle.buf[self.handle.index]);
            const next_index = self.handle.index + darwin_entry.d_reclen;
            self.handle.index = next_index;

            const name = @ptrCast([*]u8, &darwin_entry.d_name)[0..darwin_entry.d_namlen];

            if (mem.eql(u8, name, ".") or mem.eql(u8, name, "..")) {
                continue :start_over;
            }

            const entry_kind = switch (darwin_entry.d_type) {
                posix.DT_BLK => Entry.Kind.BlockDevice,
                posix.DT_CHR => Entry.Kind.CharacterDevice,
                posix.DT_DIR => Entry.Kind.Directory,
                posix.DT_FIFO => Entry.Kind.NamedPipe,
                posix.DT_LNK => Entry.Kind.SymLink,
                posix.DT_REG => Entry.Kind.File,
                posix.DT_SOCK => Entry.Kind.UnixDomainSocket,
                posix.DT_WHT => Entry.Kind.Whiteout,
                else => Entry.Kind.Unknown,
            };
            return Entry{
                .name = name,
                .kind = entry_kind,
            };
        }
    }

    fn nextWindows(self: *Dir) !?Entry {
        while (true) {
            if (self.handle.first) {
                self.handle.first = false;
            } else {
                if (!try windows_util.windowsFindNextFile(self.handle.handle, &self.handle.find_file_data))
                    return null;
            }
            const name_utf16le = mem.toSlice(u16, self.handle.find_file_data.cFileName[0..].ptr);
            if (mem.eql(u16, name_utf16le, []u16{'.'}) or mem.eql(u16, name_utf16le, []u16{ '.', '.' }))
                continue;
            // Trust that Windows gives us valid UTF-16LE
            const name_utf8_len = std.unicode.utf16leToUtf8(self.handle.name_data[0..], name_utf16le) catch unreachable;
            const name_utf8 = self.handle.name_data[0..name_utf8_len];
            const kind = blk: {
                const attrs = self.handle.find_file_data.dwFileAttributes;
                if (attrs & windows.FILE_ATTRIBUTE_DIRECTORY != 0) break :blk Entry.Kind.Directory;
                if (attrs & windows.FILE_ATTRIBUTE_REPARSE_POINT != 0) break :blk Entry.Kind.SymLink;
                if (attrs & windows.FILE_ATTRIBUTE_NORMAL != 0) break :blk Entry.Kind.File;
                break :blk Entry.Kind.Unknown;
            };
            return Entry{
                .name = name_utf8,
                .kind = kind,
            };
        }
    }

    fn nextLinux(self: *Dir) !?Entry {
        start_over: while (true) {
            if (self.handle.index >= self.handle.end_index) {
                if (self.handle.buf.len == 0) {
                    self.handle.buf = try self.allocator.alloc(u8, page_size);
                }

                while (true) {
                    const result = posix.getdents64(self.handle.fd, self.handle.buf.ptr, self.handle.buf.len);
                    const err = posix.getErrno(result);
                    if (err > 0) {
                        switch (err) {
                            posix.EBADF, posix.EFAULT, posix.ENOTDIR => unreachable,
                            posix.EINVAL => {
                                self.handle.buf = try self.allocator.realloc(u8, self.handle.buf, self.handle.buf.len * 2);
                                continue;
                            },
                            else => return unexpectedErrorPosix(err),
                        }
                    }
                    if (result == 0) return null;
                    self.handle.index = 0;
                    self.handle.end_index = result;
                    break;
                }
            }
            const linux_entry = @ptrCast(*align(1) posix.dirent64, &self.handle.buf[self.handle.index]);
            const next_index = self.handle.index + linux_entry.d_reclen;
            self.handle.index = next_index;

            const name = cstr.toSlice(@ptrCast([*]u8, &linux_entry.d_name));

            // skip . and .. entries
            if (mem.eql(u8, name, ".") or mem.eql(u8, name, "..")) {
                continue :start_over;
            }

            const entry_kind = switch (linux_entry.d_type) {
                posix.DT_BLK => Entry.Kind.BlockDevice,
                posix.DT_CHR => Entry.Kind.CharacterDevice,
                posix.DT_DIR => Entry.Kind.Directory,
                posix.DT_FIFO => Entry.Kind.NamedPipe,
                posix.DT_LNK => Entry.Kind.SymLink,
                posix.DT_REG => Entry.Kind.File,
                posix.DT_SOCK => Entry.Kind.UnixDomainSocket,
                else => Entry.Kind.Unknown,
            };
            return Entry{
                .name = name,
                .kind = entry_kind,
            };
        }
    }

    fn nextFreebsd(self: *Dir) !?Entry {
        self.handle.buf = try self.allocator.alloc(u8, page_size);
        return null; // TODO
    }
};

pub fn changeCurDir(allocator: *Allocator, dir_path: []const u8) !void {
    const path_buf = try allocator.alloc(u8, dir_path.len + 1);
    defer allocator.free(path_buf);

    mem.copy(u8, path_buf, dir_path);
    path_buf[dir_path.len] = 0;

    const err = posix.getErrno(posix.chdir(path_buf.ptr));
    if (err > 0) {
        return switch (err) {
            posix.EACCES => error.AccessDenied,
            posix.EFAULT => unreachable,
            posix.EIO => error.FileSystem,
            posix.ELOOP => error.SymLinkLoop,
            posix.ENAMETOOLONG => error.NameTooLong,
            posix.ENOENT => error.FileNotFound,
            posix.ENOMEM => error.SystemResources,
            posix.ENOTDIR => error.NotDir,
            else => unexpectedErrorPosix(err),
        };
    }
}

/// Read value of a symbolic link.
/// The return value is a slice of out_buffer.
pub fn readLinkC(out_buffer: *[posix.PATH_MAX]u8, pathname: [*]const u8) ![]u8 {
    const rc = posix.readlink(pathname, out_buffer, out_buffer.len);
    const err = posix.getErrno(rc);
    switch (err) {
        0 => return out_buffer[0..rc],
        posix.EACCES => return error.AccessDenied,
        posix.EFAULT => unreachable,
        posix.EINVAL => unreachable,
        posix.EIO => return error.FileSystem,
        posix.ELOOP => return error.SymLinkLoop,
        posix.ENAMETOOLONG => unreachable, // out_buffer is at least PATH_MAX
        posix.ENOENT => return error.FileNotFound,
        posix.ENOMEM => return error.SystemResources,
        posix.ENOTDIR => return error.NotDir,
        else => return unexpectedErrorPosix(err),
    }
}

/// Read value of a symbolic link.
/// The return value is a slice of out_buffer.
pub fn readLink(out_buffer: *[posix.PATH_MAX]u8, file_path: []const u8) ![]u8 {
    const file_path_c = try toPosixPath(file_path);
    return readLinkC(out_buffer, &file_path_c);
}

pub fn posix_setuid(uid: u32) !void {
    const err = posix.getErrno(posix.setuid(uid));
    if (err == 0) return;
    return switch (err) {
        posix.EAGAIN => error.ResourceLimitReached,
        posix.EINVAL => error.InvalidUserId,
        posix.EPERM => error.PermissionDenied,
        else => unexpectedErrorPosix(err),
    };
}

pub fn posix_setreuid(ruid: u32, euid: u32) !void {
    const err = posix.getErrno(posix.setreuid(ruid, euid));
    if (err == 0) return;
    return switch (err) {
        posix.EAGAIN => error.ResourceLimitReached,
        posix.EINVAL => error.InvalidUserId,
        posix.EPERM => error.PermissionDenied,
        else => unexpectedErrorPosix(err),
    };
}

pub fn posix_setgid(gid: u32) !void {
    const err = posix.getErrno(posix.setgid(gid));
    if (err == 0) return;
    return switch (err) {
        posix.EAGAIN => error.ResourceLimitReached,
        posix.EINVAL => error.InvalidUserId,
        posix.EPERM => error.PermissionDenied,
        else => unexpectedErrorPosix(err),
    };
}

pub fn posix_setregid(rgid: u32, egid: u32) !void {
    const err = posix.getErrno(posix.setregid(rgid, egid));
    if (err == 0) return;
    return switch (err) {
        posix.EAGAIN => error.ResourceLimitReached,
        posix.EINVAL => error.InvalidUserId,
        posix.EPERM => error.PermissionDenied,
        else => unexpectedErrorPosix(err),
    };
}

pub const WindowsGetStdHandleErrs = error{
    NoStdHandles,

    /// See https://github.com/ziglang/zig/issues/1396
    Unexpected,
};

pub fn windowsGetStdHandle(handle_id: windows.DWORD) WindowsGetStdHandleErrs!windows.HANDLE {
    if (windows.GetStdHandle(handle_id)) |handle| {
        if (handle == windows.INVALID_HANDLE_VALUE) {
            const err = windows.GetLastError();
            return switch (err) {
                else => os.unexpectedErrorWindows(err),
            };
        }
        return handle;
    } else {
        return error.NoStdHandles;
    }
}

pub const ArgIteratorPosix = struct {
    index: usize,
    count: usize,

    pub fn init() ArgIteratorPosix {
        return ArgIteratorPosix{
            .index = 0,
            .count = raw.len,
        };
    }

    pub fn next(self: *ArgIteratorPosix) ?[]const u8 {
        if (self.index == self.count) return null;

        const s = raw[self.index];
        self.index += 1;
        return cstr.toSlice(s);
    }

    pub fn skip(self: *ArgIteratorPosix) bool {
        if (self.index == self.count) return false;

        self.index += 1;
        return true;
    }

    /// This is marked as public but actually it's only meant to be used
    /// internally by zig's startup code.
    pub var raw: [][*]u8 = undefined;
};

pub const ArgIteratorWindows = struct {
    index: usize,
    cmd_line: [*]const u8,
    in_quote: bool,
    quote_count: usize,
    seen_quote_count: usize,

    pub const NextError = error{OutOfMemory};

    pub fn init() ArgIteratorWindows {
        return initWithCmdLine(windows.GetCommandLineA());
    }

    pub fn initWithCmdLine(cmd_line: [*]const u8) ArgIteratorWindows {
        return ArgIteratorWindows{
            .index = 0,
            .cmd_line = cmd_line,
            .in_quote = false,
            .quote_count = countQuotes(cmd_line),
            .seen_quote_count = 0,
        };
    }

    /// You must free the returned memory when done.
    pub fn next(self: *ArgIteratorWindows, allocator: *Allocator) ?(NextError![]u8) {
        // march forward over whitespace
        while (true) : (self.index += 1) {
            const byte = self.cmd_line[self.index];
            switch (byte) {
                0 => return null,
                ' ', '\t' => continue,
                else => break,
            }
        }

        return self.internalNext(allocator);
    }

    pub fn skip(self: *ArgIteratorWindows) bool {
        // march forward over whitespace
        while (true) : (self.index += 1) {
            const byte = self.cmd_line[self.index];
            switch (byte) {
                0 => return false,
                ' ', '\t' => continue,
                else => break,
            }
        }

        var backslash_count: usize = 0;
        while (true) : (self.index += 1) {
            const byte = self.cmd_line[self.index];
            switch (byte) {
                0 => return true,
                '"' => {
                    const quote_is_real = backslash_count % 2 == 0;
                    if (quote_is_real) {
                        self.seen_quote_count += 1;
                    }
                },
                '\\' => {
                    backslash_count += 1;
                },
                ' ', '\t' => {
                    if (self.seen_quote_count % 2 == 0 or self.seen_quote_count == self.quote_count) {
                        return true;
                    }
                    backslash_count = 0;
                },
                else => {
                    backslash_count = 0;
                    continue;
                },
            }
        }
    }

    fn internalNext(self: *ArgIteratorWindows, allocator: *Allocator) NextError![]u8 {
        var buf = try Buffer.initSize(allocator, 0);
        defer buf.deinit();

        var backslash_count: usize = 0;
        while (true) : (self.index += 1) {
            const byte = self.cmd_line[self.index];
            switch (byte) {
                0 => return buf.toOwnedSlice(),
                '"' => {
                    const quote_is_real = backslash_count % 2 == 0;
                    try self.emitBackslashes(&buf, backslash_count / 2);
                    backslash_count = 0;

                    if (quote_is_real) {
                        self.seen_quote_count += 1;
                        if (self.seen_quote_count == self.quote_count and self.seen_quote_count % 2 == 1) {
                            try buf.appendByte('"');
                        }
                    } else {
                        try buf.appendByte('"');
                    }
                },
                '\\' => {
                    backslash_count += 1;
                },
                ' ', '\t' => {
                    try self.emitBackslashes(&buf, backslash_count);
                    backslash_count = 0;
                    if (self.seen_quote_count % 2 == 1 and self.seen_quote_count != self.quote_count) {
                        try buf.appendByte(byte);
                    } else {
                        return buf.toOwnedSlice();
                    }
                },
                else => {
                    try self.emitBackslashes(&buf, backslash_count);
                    backslash_count = 0;
                    try buf.appendByte(byte);
                },
            }
        }
    }

    fn emitBackslashes(self: *ArgIteratorWindows, buf: *Buffer, emit_count: usize) !void {
        var i: usize = 0;
        while (i < emit_count) : (i += 1) {
            try buf.appendByte('\\');
        }
    }

    fn countQuotes(cmd_line: [*]const u8) usize {
        var result: usize = 0;
        var backslash_count: usize = 0;
        var index: usize = 0;
        while (true) : (index += 1) {
            const byte = cmd_line[index];
            switch (byte) {
                0 => return result,
                '\\' => backslash_count += 1,
                '"' => {
                    result += 1 - (backslash_count % 2);
                    backslash_count = 0;
                },
                else => {
                    backslash_count = 0;
                },
            }
        }
    }
};

pub const ArgIterator = struct {
    const InnerType = if (builtin.os == Os.windows) ArgIteratorWindows else ArgIteratorPosix;

    inner: InnerType,

    pub fn init() ArgIterator {
        return ArgIterator{ .inner = InnerType.init() };
    }

    pub const NextError = ArgIteratorWindows.NextError;

    /// You must free the returned memory when done.
    pub fn next(self: *ArgIterator, allocator: *Allocator) ?(NextError![]u8) {
        if (builtin.os == Os.windows) {
            return self.inner.next(allocator);
        } else {
            return mem.dupe(allocator, u8, self.inner.next() orelse return null);
        }
    }

    /// If you only are targeting posix you can call this and not need an allocator.
    pub fn nextPosix(self: *ArgIterator) ?[]const u8 {
        return self.inner.next();
    }

    /// Parse past 1 argument without capturing it.
    /// Returns `true` if skipped an arg, `false` if we are at the end.
    pub fn skip(self: *ArgIterator) bool {
        return self.inner.skip();
    }
};

pub fn args() ArgIterator {
    return ArgIterator.init();
}

/// Caller must call argsFree on result.
pub fn argsAlloc(allocator: *mem.Allocator) ![]const []u8 {
    // TODO refactor to only make 1 allocation.
    var it = args();
    var contents = try Buffer.initSize(allocator, 0);
    defer contents.deinit();

    var slice_list = ArrayList(usize).init(allocator);
    defer slice_list.deinit();

    while (it.next(allocator)) |arg_or_err| {
        const arg = try arg_or_err;
        defer allocator.free(arg);
        try contents.append(arg);
        try slice_list.append(arg.len);
    }

    const contents_slice = contents.toSliceConst();
    const slice_sizes = slice_list.toSliceConst();
    const slice_list_bytes = try math.mul(usize, @sizeOf([]u8), slice_sizes.len);
    const total_bytes = try math.add(usize, slice_list_bytes, contents_slice.len);
    const buf = try allocator.alignedAlloc(u8, @alignOf([]u8), total_bytes);
    errdefer allocator.free(buf);

    const result_slice_list = @bytesToSlice([]u8, buf[0..slice_list_bytes]);
    const result_contents = buf[slice_list_bytes..];
    mem.copy(u8, result_contents, contents_slice);

    var contents_index: usize = 0;
    for (slice_sizes) |len, i| {
        const new_index = contents_index + len;
        result_slice_list[i] = result_contents[contents_index..new_index];
        contents_index = new_index;
    }

    return result_slice_list;
}

pub fn argsFree(allocator: *mem.Allocator, args_alloc: []const []u8) void {
    var total_bytes: usize = 0;
    for (args_alloc) |arg| {
        total_bytes += @sizeOf([]u8) + arg.len;
    }
    const unaligned_allocated_buf = @ptrCast([*]const u8, args_alloc.ptr)[0..total_bytes];
    const aligned_allocated_buf = @alignCast(@alignOf([]u8), unaligned_allocated_buf);
    return allocator.free(aligned_allocated_buf);
}

test "windows arg parsing" {
    testWindowsCmdLine(c"a   b\tc d", [][]const u8{ "a", "b", "c", "d" });
    testWindowsCmdLine(c"\"abc\" d e", [][]const u8{ "abc", "d", "e" });
    testWindowsCmdLine(c"a\\\\\\b d\"e f\"g h", [][]const u8{ "a\\\\\\b", "de fg", "h" });
    testWindowsCmdLine(c"a\\\\\\\"b c d", [][]const u8{ "a\\\"b", "c", "d" });
    testWindowsCmdLine(c"a\\\\\\\\\"b c\" d e", [][]const u8{ "a\\\\b c", "d", "e" });
    testWindowsCmdLine(c"a   b\tc \"d f", [][]const u8{ "a", "b", "c", "\"d", "f" });

    testWindowsCmdLine(c"\".\\..\\zig-cache\\build\" \"bin\\zig.exe\" \".\\..\" \".\\..\\zig-cache\" \"--help\"", [][]const u8{
        ".\\..\\zig-cache\\build",
        "bin\\zig.exe",
        ".\\..",
        ".\\..\\zig-cache",
        "--help",
    });
}

fn testWindowsCmdLine(input_cmd_line: [*]const u8, expected_args: []const []const u8) void {
    var it = ArgIteratorWindows.initWithCmdLine(input_cmd_line);
    for (expected_args) |expected_arg| {
        const arg = it.next(debug.global_allocator).? catch unreachable;
        assert(mem.eql(u8, arg, expected_arg));
    }
    assert(it.next(debug.global_allocator) == null);
}

// TODO make this a build variable that you can set
const unexpected_error_tracing = false;
const UnexpectedError = error{
    /// The Operating System returned an undocumented error code.
    Unexpected,
};

/// Call this when you made a syscall or something that sets errno
/// and you get an unexpected error.
pub fn unexpectedErrorPosix(errno: usize) UnexpectedError {
    if (unexpected_error_tracing) {
        debug.warn("unexpected errno: {}\n", errno);
        debug.dumpCurrentStackTrace(null);
    }
    return error.Unexpected;
}

/// Call this when you made a windows DLL call or something that does SetLastError
/// and you get an unexpected error.
pub fn unexpectedErrorWindows(err: windows.DWORD) UnexpectedError {
    if (unexpected_error_tracing) {
        debug.warn("unexpected GetLastError(): {}\n", err);
        @breakpoint();
        debug.dumpCurrentStackTrace(null);
    }
    return error.Unexpected;
}

pub fn openSelfExe() !os.File {
    switch (builtin.os) {
        Os.linux => return os.File.openReadC(c"/proc/self/exe"),
        Os.macosx, Os.ios, Os.freebsd => {
            var buf: [MAX_PATH_BYTES]u8 = undefined;
            const self_exe_path = try selfExePath(&buf);
            buf[self_exe_path.len] = 0;
            return os.File.openReadC(self_exe_path.ptr);
        },
        Os.windows => {
            var buf: [windows_util.PATH_MAX_WIDE]u16 = undefined;
            const wide_slice = try selfExePathW(&buf);
            return os.File.openReadW(wide_slice.ptr);
        },
        else => @compileError("Unsupported OS"),
    }
}

test "openSelfExe" {
    switch (builtin.os) {
        Os.linux, Os.macosx, Os.ios, Os.windows, Os.freebsd => (try openSelfExe()).close(),
        else => return error.SkipZigTest, // Unsupported OS.
    }
}

pub fn selfExePathW(out_buffer: *[windows_util.PATH_MAX_WIDE]u16) ![]u16 {
    const casted_len = @intCast(windows.DWORD, out_buffer.len); // TODO shouldn't need this cast
    const rc = windows.GetModuleFileNameW(null, out_buffer, casted_len);
    assert(rc <= out_buffer.len);
    if (rc == 0) {
        const err = windows.GetLastError();
        switch (err) {
            else => return unexpectedErrorWindows(err),
        }
    }
    return out_buffer[0..rc];
}

/// Get the path to the current executable.
/// If you only need the directory, use selfExeDirPath.
/// If you only want an open file handle, use openSelfExe.
/// This function may return an error if the current executable
/// was deleted after spawning.
/// Returned value is a slice of out_buffer.
///
/// On Linux, depends on procfs being mounted. If the currently executing binary has
/// been deleted, the file path looks something like `/a/b/c/exe (deleted)`.
/// TODO make the return type of this a null terminated pointer
pub fn selfExePath(out_buffer: *[MAX_PATH_BYTES]u8) ![]u8 {
    switch (builtin.os) {
        Os.linux => return readLink(out_buffer, "/proc/self/exe"),
        Os.freebsd => return readLink(out_buffer, "/proc/curproc/file"),
        Os.windows => {
            var utf16le_buf: [windows_util.PATH_MAX_WIDE]u16 = undefined;
            const utf16le_slice = try selfExePathW(&utf16le_buf);
            // Trust that Windows gives us valid UTF-16LE.
            const end_index = std.unicode.utf16leToUtf8(out_buffer, utf16le_slice) catch unreachable;
            return out_buffer[0..end_index];
        },
        Os.macosx, Os.ios => {
            var u32_len: u32 = @intCast(u32, out_buffer.len); // TODO shouldn't need this cast
            const rc = c._NSGetExecutablePath(out_buffer, &u32_len);
            if (rc != 0) return error.NameTooLong;
            return mem.toSlice(u8, out_buffer);
        },
        else => @compileError("Unsupported OS"),
    }
}

/// `selfExeDirPath` except allocates the result on the heap.
/// Caller owns returned memory.
pub fn selfExeDirPathAlloc(allocator: *Allocator) ![]u8 {
    var buf: [MAX_PATH_BYTES]u8 = undefined;
    return mem.dupe(allocator, u8, try selfExeDirPath(&buf));
}

/// Get the directory path that contains the current executable.
/// Returned value is a slice of out_buffer.
pub fn selfExeDirPath(out_buffer: *[MAX_PATH_BYTES]u8) ![]const u8 {
    switch (builtin.os) {
        Os.linux => {
            // If the currently executing binary has been deleted,
            // the file path looks something like `/a/b/c/exe (deleted)`
            // This path cannot be opened, but it's valid for determining the directory
            // the executable was in when it was run.
            const full_exe_path = try readLinkC(out_buffer, c"/proc/self/exe");
            // Assume that /proc/self/exe has an absolute path, and therefore dirname
            // will not return null.
            return path.dirname(full_exe_path).?;
        },
        Os.windows, Os.macosx, Os.ios, Os.freebsd => {
            const self_exe_path = try selfExePath(out_buffer);
            // Assume that the OS APIs return absolute paths, and therefore dirname
            // will not return null.
            return path.dirname(self_exe_path).?;
        },
        else => @compileError("Unsupported OS"),
    }
}

pub fn isTty(handle: FileHandle) bool {
    if (is_windows) {
        return windows_util.windowsIsTty(handle);
    } else {
        if (builtin.link_libc) {
            return c.isatty(handle) != 0;
        } else {
            return posix.isatty(handle);
        }
    }
}

pub fn supportsAnsiEscapeCodes(handle: FileHandle) bool {
    if (is_windows) {
        return windows_util.windowsIsCygwinPty(handle);
    } else {
        if (builtin.link_libc) {
            return c.isatty(handle) != 0;
        } else {
            return posix.isatty(handle);
        }
    }
}

pub const PosixSocketError = error{
    /// Permission to create a socket of the specified type and/or
    /// pro‐tocol is denied.
    PermissionDenied,

    /// The implementation does not support the specified address family.
    AddressFamilyNotSupported,

    /// Unknown protocol, or protocol family not available.
    ProtocolFamilyNotAvailable,

    /// The per-process limit on the number of open file descriptors has been reached.
    ProcessFdQuotaExceeded,

    /// The system-wide limit on the total number of open files has been reached.
    SystemFdQuotaExceeded,

    /// Insufficient memory is available. The socket cannot be created until sufficient
    /// resources are freed.
    SystemResources,

    /// The protocol type or the specified protocol is not supported within this domain.
    ProtocolNotSupported,
};

pub fn posixSocket(domain: u32, socket_type: u32, protocol: u32) !i32 {
    const rc = posix.socket(domain, socket_type, protocol);
    const err = posix.getErrno(rc);
    switch (err) {
        0 => return @intCast(i32, rc),
        posix.EACCES => return PosixSocketError.PermissionDenied,
        posix.EAFNOSUPPORT => return PosixSocketError.AddressFamilyNotSupported,
        posix.EINVAL => return PosixSocketError.ProtocolFamilyNotAvailable,
        posix.EMFILE => return PosixSocketError.ProcessFdQuotaExceeded,
        posix.ENFILE => return PosixSocketError.SystemFdQuotaExceeded,
        posix.ENOBUFS, posix.ENOMEM => return PosixSocketError.SystemResources,
        posix.EPROTONOSUPPORT => return PosixSocketError.ProtocolNotSupported,
        else => return unexpectedErrorPosix(err),
    }
}

pub const PosixBindError = error{
    /// The address is protected, and the user is not the superuser.
    /// For UNIX domain sockets: Search permission is denied on  a  component
    /// of  the  path  prefix.
    AccessDenied,

    /// The given address is already in use, or in the case of Internet domain sockets,
    /// The  port number was specified as zero in the socket
    /// address structure, but, upon attempting to bind to  an  ephemeral  port,  it  was
    /// determined  that  all  port  numbers in the ephemeral port range are currently in
    /// use.  See the discussion of /proc/sys/net/ipv4/ip_local_port_range ip(7).
    AddressInUse,

    /// A nonexistent interface was requested or the requested address was not local.
    AddressNotAvailable,

    /// Too many symbolic links were encountered in resolving addr.
    SymLinkLoop,

    /// addr is too long.
    NameTooLong,

    /// A component in the directory prefix of the socket pathname does not exist.
    FileNotFound,

    /// Insufficient kernel memory was available.
    SystemResources,

    /// A component of the path prefix is not a directory.
    NotDir,

    /// The socket inode would reside on a read-only filesystem.
    ReadOnlyFileSystem,

    /// See https://github.com/ziglang/zig/issues/1396
    Unexpected,
};

/// addr is `&const T` where T is one of the sockaddr
pub fn posixBind(fd: i32, addr: *const posix.sockaddr) PosixBindError!void {
    const rc = posix.bind(fd, addr, @sizeOf(posix.sockaddr));
    const err = posix.getErrno(rc);
    switch (err) {
        0 => return,
        posix.EACCES => return PosixBindError.AccessDenied,
        posix.EADDRINUSE => return PosixBindError.AddressInUse,
        posix.EBADF => unreachable, // always a race condition if this error is returned
        posix.EINVAL => unreachable,
        posix.ENOTSOCK => unreachable,
        posix.EADDRNOTAVAIL => return PosixBindError.AddressNotAvailable,
        posix.EFAULT => unreachable,
        posix.ELOOP => return PosixBindError.SymLinkLoop,
        posix.ENAMETOOLONG => return PosixBindError.NameTooLong,
        posix.ENOENT => return PosixBindError.FileNotFound,
        posix.ENOMEM => return PosixBindError.SystemResources,
        posix.ENOTDIR => return PosixBindError.NotDir,
        posix.EROFS => return PosixBindError.ReadOnlyFileSystem,
        else => return unexpectedErrorPosix(err),
    }
}

const PosixListenError = error{
    /// Another socket is already listening on the same port.
    /// For Internet domain sockets, the  socket referred to by sockfd had not previously
    /// been bound to an address and, upon attempting to bind it to an ephemeral port, it
    /// was determined that all port numbers in the ephemeral port range are currently in
    /// use.  See the discussion of /proc/sys/net/ipv4/ip_local_port_range in ip(7).
    AddressInUse,

    /// The file descriptor sockfd does not refer to a socket.
    FileDescriptorNotASocket,

    /// The socket is not of a type that supports the listen() operation.
    OperationNotSupported,

    /// See https://github.com/ziglang/zig/issues/1396
    Unexpected,
};

pub fn posixListen(sockfd: i32, backlog: u32) PosixListenError!void {
    const rc = posix.listen(sockfd, backlog);
    const err = posix.getErrno(rc);
    switch (err) {
        0 => return,
        posix.EADDRINUSE => return PosixListenError.AddressInUse,
        posix.EBADF => unreachable,
        posix.ENOTSOCK => return PosixListenError.FileDescriptorNotASocket,
        posix.EOPNOTSUPP => return PosixListenError.OperationNotSupported,
        else => return unexpectedErrorPosix(err),
    }
}

pub const PosixAcceptError = error{
    ConnectionAborted,

    /// The per-process limit on the number of open file descriptors has been reached.
    ProcessFdQuotaExceeded,

    /// The system-wide limit on the total number of open files has been reached.
    SystemFdQuotaExceeded,

    /// Not enough free memory.  This often means that the memory allocation  is  limited
    /// by the socket buffer limits, not by the system memory.
    SystemResources,

    /// The file descriptor sockfd does not refer to a socket.
    FileDescriptorNotASocket,

    /// The referenced socket is not of type SOCK_STREAM.
    OperationNotSupported,

    ProtocolFailure,

    /// Firewall rules forbid connection.
    BlockedByFirewall,

    /// See https://github.com/ziglang/zig/issues/1396
    Unexpected,
};

pub fn posixAccept(fd: i32, addr: *posix.sockaddr, flags: u32) PosixAcceptError!i32 {
    while (true) {
        var sockaddr_size = u32(@sizeOf(posix.sockaddr));
        const rc = posix.accept4(fd, addr, &sockaddr_size, flags);
        const err = posix.getErrno(rc);
        switch (err) {
            0 => return @intCast(i32, rc),
            posix.EINTR => continue,
            else => return unexpectedErrorPosix(err),

            posix.EAGAIN => unreachable, // use posixAsyncAccept for non-blocking
            posix.EBADF => unreachable, // always a race condition
            posix.ECONNABORTED => return PosixAcceptError.ConnectionAborted,
            posix.EFAULT => unreachable,
            posix.EINVAL => unreachable,
            posix.EMFILE => return PosixAcceptError.ProcessFdQuotaExceeded,
            posix.ENFILE => return PosixAcceptError.SystemFdQuotaExceeded,
            posix.ENOBUFS => return PosixAcceptError.SystemResources,
            posix.ENOMEM => return PosixAcceptError.SystemResources,
            posix.ENOTSOCK => return PosixAcceptError.FileDescriptorNotASocket,
            posix.EOPNOTSUPP => return PosixAcceptError.OperationNotSupported,
            posix.EPROTO => return PosixAcceptError.ProtocolFailure,
            posix.EPERM => return PosixAcceptError.BlockedByFirewall,
        }
    }
}

/// Returns -1 if would block.
pub fn posixAsyncAccept(fd: i32, addr: *posix.sockaddr, flags: u32) PosixAcceptError!i32 {
    while (true) {
        var sockaddr_size = u32(@sizeOf(posix.sockaddr));
        const rc = posix.accept4(fd, addr, &sockaddr_size, flags);
        const err = posix.getErrno(rc);
        switch (err) {
            0 => return @intCast(i32, rc),
            posix.EINTR => continue,
            else => return unexpectedErrorPosix(err),

            posix.EAGAIN => return -1,
            posix.EBADF => unreachable, // always a race condition
            posix.ECONNABORTED => return PosixAcceptError.ConnectionAborted,
            posix.EFAULT => unreachable,
            posix.EINVAL => unreachable,
            posix.EMFILE => return PosixAcceptError.ProcessFdQuotaExceeded,
            posix.ENFILE => return PosixAcceptError.SystemFdQuotaExceeded,
            posix.ENOBUFS => return PosixAcceptError.SystemResources,
            posix.ENOMEM => return PosixAcceptError.SystemResources,
            posix.ENOTSOCK => return PosixAcceptError.FileDescriptorNotASocket,
            posix.EOPNOTSUPP => return PosixAcceptError.OperationNotSupported,
            posix.EPROTO => return PosixAcceptError.ProtocolFailure,
            posix.EPERM => return PosixAcceptError.BlockedByFirewall,
        }
    }
}

pub const LinuxEpollCreateError = error{
    /// The  per-user   limit   on   the   number   of   epoll   instances   imposed   by
    /// /proc/sys/fs/epoll/max_user_instances  was encountered.  See epoll(7) for further
    /// details.
    /// Or, The per-process limit on the number of open file descriptors has been reached.
    ProcessFdQuotaExceeded,

    /// The system-wide limit on the total number of open files has been reached.
    SystemFdQuotaExceeded,

    /// There was insufficient memory to create the kernel object.
    SystemResources,

    /// See https://github.com/ziglang/zig/issues/1396
    Unexpected,
};

pub fn linuxEpollCreate(flags: u32) LinuxEpollCreateError!i32 {
    const rc = posix.epoll_create1(flags);
    const err = posix.getErrno(rc);
    switch (err) {
        0 => return @intCast(i32, rc),
        else => return unexpectedErrorPosix(err),

        posix.EINVAL => unreachable,
        posix.EMFILE => return LinuxEpollCreateError.ProcessFdQuotaExceeded,
        posix.ENFILE => return LinuxEpollCreateError.SystemFdQuotaExceeded,
        posix.ENOMEM => return LinuxEpollCreateError.SystemResources,
    }
}

pub const LinuxEpollCtlError = error{
    /// op was EPOLL_CTL_ADD, and the supplied file descriptor fd is  already  registered
    /// with this epoll instance.
    FileDescriptorAlreadyPresentInSet,

    /// fd refers to an epoll instance and this EPOLL_CTL_ADD operation would result in a
    /// circular loop of epoll instances monitoring one another.
    OperationCausesCircularLoop,

    /// op was EPOLL_CTL_MOD or EPOLL_CTL_DEL, and fd is not registered with  this  epoll
    /// instance.
    FileDescriptorNotRegistered,

    /// There was insufficient memory to handle the requested op control operation.
    SystemResources,

    /// The  limit  imposed  by /proc/sys/fs/epoll/max_user_watches was encountered while
    /// trying to register (EPOLL_CTL_ADD) a new file descriptor on  an  epoll  instance.
    /// See epoll(7) for further details.
    UserResourceLimitReached,

    /// The target file fd does not support epoll.  This error can occur if fd refers to,
    /// for example, a regular file or a directory.
    FileDescriptorIncompatibleWithEpoll,

    /// See https://github.com/ziglang/zig/issues/1396
    Unexpected,
};

pub fn linuxEpollCtl(epfd: i32, op: u32, fd: i32, event: *linux.epoll_event) LinuxEpollCtlError!void {
    const rc = posix.epoll_ctl(epfd, op, fd, event);
    const err = posix.getErrno(rc);
    switch (err) {
        0 => return,
        else => return unexpectedErrorPosix(err),

        posix.EBADF => unreachable, // always a race condition if this happens
        posix.EEXIST => return LinuxEpollCtlError.FileDescriptorAlreadyPresentInSet,
        posix.EINVAL => unreachable,
        posix.ELOOP => return LinuxEpollCtlError.OperationCausesCircularLoop,
        posix.ENOENT => return LinuxEpollCtlError.FileDescriptorNotRegistered,
        posix.ENOMEM => return LinuxEpollCtlError.SystemResources,
        posix.ENOSPC => return LinuxEpollCtlError.UserResourceLimitReached,
        posix.EPERM => return LinuxEpollCtlError.FileDescriptorIncompatibleWithEpoll,
    }
}

pub fn linuxEpollWait(epfd: i32, events: []linux.epoll_event, timeout: i32) usize {
    while (true) {
        const rc = posix.epoll_wait(epfd, events.ptr, @intCast(u32, events.len), timeout);
        const err = posix.getErrno(rc);
        switch (err) {
            0 => return rc,
            posix.EINTR => continue,
            posix.EBADF => unreachable,
            posix.EFAULT => unreachable,
            posix.EINVAL => unreachable,
            else => unreachable,
        }
    }
}

pub const LinuxEventFdError = error{
    InvalidFlagValue,
    SystemResources,
    ProcessFdQuotaExceeded,
    SystemFdQuotaExceeded,

    /// See https://github.com/ziglang/zig/issues/1396
    Unexpected,
};

pub fn linuxEventFd(initval: u32, flags: u32) LinuxEventFdError!i32 {
    const rc = posix.eventfd(initval, flags);
    const err = posix.getErrno(rc);
    switch (err) {
        0 => return @intCast(i32, rc),
        else => return unexpectedErrorPosix(err),

        posix.EINVAL => return LinuxEventFdError.InvalidFlagValue,
        posix.EMFILE => return LinuxEventFdError.ProcessFdQuotaExceeded,
        posix.ENFILE => return LinuxEventFdError.SystemFdQuotaExceeded,
        posix.ENODEV => return LinuxEventFdError.SystemResources,
        posix.ENOMEM => return LinuxEventFdError.SystemResources,
    }
}

pub const PosixGetSockNameError = error{
    /// Insufficient resources were available in the system to perform the operation.
    SystemResources,

    /// See https://github.com/ziglang/zig/issues/1396
    Unexpected,
};

pub fn posixGetSockName(sockfd: i32) PosixGetSockNameError!posix.sockaddr {
    var addr: posix.sockaddr = undefined;
    var addrlen: posix.socklen_t = @sizeOf(posix.sockaddr);
    const rc = posix.getsockname(sockfd, &addr, &addrlen);
    const err = posix.getErrno(rc);
    switch (err) {
        0 => return addr,
        else => return unexpectedErrorPosix(err),

        posix.EBADF => unreachable,
        posix.EFAULT => unreachable,
        posix.EINVAL => unreachable,
        posix.ENOTSOCK => unreachable,
        posix.ENOBUFS => return PosixGetSockNameError.SystemResources,
    }
}

pub const PosixConnectError = error{
    /// For UNIX domain sockets, which are identified by pathname: Write permission is denied on  the  socket
    /// file,  or  search  permission  is  denied  for  one of the directories in the path prefix.
    /// or
    /// The user tried to connect to a broadcast address without having the socket broadcast flag enabled  or
    /// the connection request failed because of a local firewall rule.
    PermissionDenied,

    /// Local address is already in use.
    AddressInUse,

    /// (Internet  domain  sockets)  The  socket  referred  to  by sockfd had not previously been bound to an
    /// address and, upon attempting to bind it to an ephemeral port, it was determined that all port numbers
    /// in    the    ephemeral    port    range    are   currently   in   use.    See   the   discussion   of
    /// /proc/sys/net/ipv4/ip_local_port_range in ip(7).
    AddressNotAvailable,

    /// The passed address didn't have the correct address family in its sa_family field.
    AddressFamilyNotSupported,

    /// Insufficient entries in the routing cache.
    SystemResources,

    /// A connect() on a stream socket found no one listening on the remote address.
    ConnectionRefused,

    /// Network is unreachable.
    NetworkUnreachable,

    /// Timeout  while  attempting  connection.   The server may be too busy to accept new connections.  Note
    /// that for IP sockets the timeout may be very long when syncookies are enabled on the server.
    ConnectionTimedOut,

    /// See https://github.com/ziglang/zig/issues/1396
    Unexpected,
};

pub fn posixConnect(sockfd: i32, sockaddr: *const posix.sockaddr) PosixConnectError!void {
    while (true) {
        const rc = posix.connect(sockfd, sockaddr, @sizeOf(posix.sockaddr));
        const err = posix.getErrno(rc);
        switch (err) {
            0 => return,
            else => return unexpectedErrorPosix(err),

            posix.EACCES => return PosixConnectError.PermissionDenied,
            posix.EPERM => return PosixConnectError.PermissionDenied,
            posix.EADDRINUSE => return PosixConnectError.AddressInUse,
            posix.EADDRNOTAVAIL => return PosixConnectError.AddressNotAvailable,
            posix.EAFNOSUPPORT => return PosixConnectError.AddressFamilyNotSupported,
            posix.EAGAIN => return PosixConnectError.SystemResources,
            posix.EALREADY => unreachable, // The socket is nonblocking and a previous connection attempt has not yet been completed.
            posix.EBADF => unreachable, // sockfd is not a valid open file descriptor.
            posix.ECONNREFUSED => return PosixConnectError.ConnectionRefused,
            posix.EFAULT => unreachable, // The socket structure address is outside the user's address space.
            posix.EINPROGRESS => unreachable, // The socket is nonblocking and the connection cannot be completed immediately.
            posix.EINTR => continue,
            posix.EISCONN => unreachable, // The socket is already connected.
            posix.ENETUNREACH => return PosixConnectError.NetworkUnreachable,
            posix.ENOTSOCK => unreachable, // The file descriptor sockfd does not refer to a socket.
            posix.EPROTOTYPE => unreachable, // The socket type does not support the requested communications protocol.
            posix.ETIMEDOUT => return PosixConnectError.ConnectionTimedOut,
        }
    }
}

/// Same as posixConnect except it is for blocking socket file descriptors.
/// It expects to receive EINPROGRESS.
pub fn posixConnectAsync(sockfd: i32, sockaddr: *const c_void, len: u32) PosixConnectError!void {
    while (true) {
        const rc = posix.connect(sockfd, sockaddr, len);
        const err = posix.getErrno(rc);
        switch (err) {
            0, posix.EINPROGRESS => return,
            else => return unexpectedErrorPosix(err),

            posix.EACCES => return PosixConnectError.PermissionDenied,
            posix.EPERM => return PosixConnectError.PermissionDenied,
            posix.EADDRINUSE => return PosixConnectError.AddressInUse,
            posix.EADDRNOTAVAIL => return PosixConnectError.AddressNotAvailable,
            posix.EAFNOSUPPORT => return PosixConnectError.AddressFamilyNotSupported,
            posix.EAGAIN => return PosixConnectError.SystemResources,
            posix.EALREADY => unreachable, // The socket is nonblocking and a previous connection attempt has not yet been completed.
            posix.EBADF => unreachable, // sockfd is not a valid open file descriptor.
            posix.ECONNREFUSED => return PosixConnectError.ConnectionRefused,
            posix.EFAULT => unreachable, // The socket structure address is outside the user's address space.
            posix.EINTR => continue,
            posix.EISCONN => unreachable, // The socket is already connected.
            posix.ENETUNREACH => return PosixConnectError.NetworkUnreachable,
            posix.ENOTSOCK => unreachable, // The file descriptor sockfd does not refer to a socket.
            posix.EPROTOTYPE => unreachable, // The socket type does not support the requested communications protocol.
            posix.ETIMEDOUT => return PosixConnectError.ConnectionTimedOut,
        }
    }
}

pub fn posixGetSockOptConnectError(sockfd: i32) PosixConnectError!void {
    var err_code: i32 = undefined;
    var size: u32 = @sizeOf(i32);
    const rc = posix.getsockopt(sockfd, posix.SOL_SOCKET, posix.SO_ERROR, @ptrCast([*]u8, &err_code), &size);
    assert(size == 4);
    const err = posix.getErrno(rc);
    switch (err) {
        0 => switch (err_code) {
            0 => return,
            else => return unexpectedErrorPosix(err),

            posix.EACCES => return PosixConnectError.PermissionDenied,
            posix.EPERM => return PosixConnectError.PermissionDenied,
            posix.EADDRINUSE => return PosixConnectError.AddressInUse,
            posix.EADDRNOTAVAIL => return PosixConnectError.AddressNotAvailable,
            posix.EAFNOSUPPORT => return PosixConnectError.AddressFamilyNotSupported,
            posix.EAGAIN => return PosixConnectError.SystemResources,
            posix.EALREADY => unreachable, // The socket is nonblocking and a previous connection attempt has not yet been completed.
            posix.EBADF => unreachable, // sockfd is not a valid open file descriptor.
            posix.ECONNREFUSED => return PosixConnectError.ConnectionRefused,
            posix.EFAULT => unreachable, // The socket structure address is outside the user's address space.
            posix.EISCONN => unreachable, // The socket is already connected.
            posix.ENETUNREACH => return PosixConnectError.NetworkUnreachable,
            posix.ENOTSOCK => unreachable, // The file descriptor sockfd does not refer to a socket.
            posix.EPROTOTYPE => unreachable, // The socket type does not support the requested communications protocol.
            posix.ETIMEDOUT => return PosixConnectError.ConnectionTimedOut,
        },
        else => return unexpectedErrorPosix(err),
        posix.EBADF => unreachable, // The argument sockfd is not a valid file descriptor.
        posix.EFAULT => unreachable, // The address pointed to by optval or optlen is not in a valid part of the process address space.
        posix.EINVAL => unreachable,
        posix.ENOPROTOOPT => unreachable, // The option is unknown at the level indicated.
        posix.ENOTSOCK => unreachable, // The file descriptor sockfd does not refer to a socket.
    }
}

pub const Thread = struct {
    data: Data,

    pub const use_pthreads = is_posix and builtin.link_libc;

    /// Represents a kernel thread handle.
    /// May be an integer or a pointer depending on the platform.
    /// On Linux and POSIX, this is the same as Id.
    pub const Handle = if (use_pthreads)
        c.pthread_t
    else switch (builtin.os) {
        builtin.Os.linux => i32,
        builtin.Os.windows => windows.HANDLE,
        else => @compileError("Unsupported OS"),
    };

    /// Represents a unique ID per thread.
    /// May be an integer or pointer depending on the platform.
    /// On Linux and POSIX, this is the same as Handle.
    pub const Id = switch (builtin.os) {
        builtin.Os.windows => windows.DWORD,
        else => Handle,
    };

    pub const Data = if (use_pthreads)
        struct {
            handle: Thread.Handle,
            stack_addr: usize,
            stack_len: usize,
        }
    else switch (builtin.os) {
        builtin.Os.linux => struct {
            handle: Thread.Handle,
            stack_addr: usize,
            stack_len: usize,
        },
        builtin.Os.windows => struct {
            handle: Thread.Handle,
            alloc_start: *c_void,
            heap_handle: windows.HANDLE,
        },
        else => @compileError("Unsupported OS"),
    };

    /// Returns the ID of the calling thread.
    /// Makes a syscall every time the function is called.
    /// On Linux and POSIX, this Id is the same as a Handle.
    pub fn getCurrentId() Id {
        if (use_pthreads) {
            return c.pthread_self();
        } else
            return switch (builtin.os) {
            builtin.Os.linux => linux.gettid(),
            builtin.Os.windows => windows.GetCurrentThreadId(),
            else => @compileError("Unsupported OS"),
        };
    }

    /// Returns the handle of this thread.
    /// On Linux and POSIX, this is the same as Id.
    pub fn handle(self: Thread) Handle {
        return self.data.handle;
    }

    pub fn wait(self: *const Thread) void {
        if (use_pthreads) {
            const err = c.pthread_join(self.data.handle, null);
            switch (err) {
                0 => {},
                posix.EINVAL => unreachable,
                posix.ESRCH => unreachable,
                posix.EDEADLK => unreachable,
                else => unreachable,
            }
            assert(posix.munmap(self.data.stack_addr, self.data.stack_len) == 0);
        } else switch (builtin.os) {
            builtin.Os.linux => {
                while (true) {
                    const pid_value = @atomicLoad(i32, &self.data.handle, builtin.AtomicOrder.SeqCst);
                    if (pid_value == 0) break;
                    const rc = linux.futex_wait(&self.data.handle, linux.FUTEX_WAIT, pid_value, null);
                    switch (linux.getErrno(rc)) {
                        0 => continue,
                        posix.EINTR => continue,
                        posix.EAGAIN => continue,
                        else => unreachable,
                    }
                }
                assert(posix.munmap(self.data.stack_addr, self.data.stack_len) == 0);
            },
            builtin.Os.windows => {
                assert(windows.WaitForSingleObject(self.data.handle, windows.INFINITE) == windows.WAIT_OBJECT_0);
                assert(windows.CloseHandle(self.data.handle) != 0);
                assert(windows.HeapFree(self.data.heap_handle, 0, self.data.alloc_start) != 0);
            },
            else => @compileError("Unsupported OS"),
        }
    }
};

pub const SpawnThreadError = error{
    /// A system-imposed limit on the number of threads was encountered.
    /// There are a number of limits that may trigger this error:
    /// *  the  RLIMIT_NPROC soft resource limit (set via setrlimit(2)),
    ///    which limits the number of processes and threads for  a  real
    ///    user ID, was reached;
    /// *  the kernel's system-wide limit on the number of processes and
    ///    threads,  /proc/sys/kernel/threads-max,  was   reached   (see
    ///    proc(5));
    /// *  the  maximum  number  of  PIDs, /proc/sys/kernel/pid_max, was
    ///    reached (see proc(5)); or
    /// *  the PID limit (pids.max) imposed by the cgroup "process  num‐
    ///    ber" (PIDs) controller was reached.
    ThreadQuotaExceeded,

    /// The kernel cannot allocate sufficient memory to allocate a task structure
    /// for the child, or to copy those parts of the caller's context that need to
    /// be copied.
    SystemResources,

    /// Not enough userland memory to spawn the thread.
    OutOfMemory,

    /// See https://github.com/ziglang/zig/issues/1396
    Unexpected,
};

/// caller must call wait on the returned thread
/// fn startFn(@typeOf(context)) T
/// where T is u8, noreturn, void, or !void
/// caller must call wait on the returned thread
pub fn spawnThread(context: var, comptime startFn: var) SpawnThreadError!*Thread {
    // TODO compile-time call graph analysis to determine stack upper bound
    // https://github.com/ziglang/zig/issues/157
    const default_stack_size = 8 * 1024 * 1024;

    const Context = @typeOf(context);
    comptime assert(@ArgType(@typeOf(startFn), 0) == Context);

    if (builtin.os == builtin.Os.windows) {
        const WinThread = struct {
            const OuterContext = struct {
                thread: Thread,
                inner: Context,
            };
            extern fn threadMain(raw_arg: windows.LPVOID) windows.DWORD {
                const arg = if (@sizeOf(Context) == 0) {} else @ptrCast(*Context, @alignCast(@alignOf(Context), raw_arg)).*;
                switch (@typeId(@typeOf(startFn).ReturnType)) {
                    builtin.TypeId.Int => {
                        return startFn(arg);
                    },
                    builtin.TypeId.Void => {
                        startFn(arg);
                        return 0;
                    },
                    else => @compileError("expected return type of startFn to be 'u8', 'noreturn', 'void', or '!void'"),
                }
            }
        };

        const heap_handle = windows.GetProcessHeap() orelse return SpawnThreadError.OutOfMemory;
        const byte_count = @alignOf(WinThread.OuterContext) + @sizeOf(WinThread.OuterContext);
        const bytes_ptr = windows.HeapAlloc(heap_handle, 0, byte_count) orelse return SpawnThreadError.OutOfMemory;
        errdefer assert(windows.HeapFree(heap_handle, 0, bytes_ptr) != 0);
        const bytes = @ptrCast([*]u8, bytes_ptr)[0..byte_count];
        const outer_context = std.heap.FixedBufferAllocator.init(bytes).allocator.create(WinThread.OuterContext{
            .thread = Thread{
                .data = Thread.Data{
                    .heap_handle = heap_handle,
                    .alloc_start = bytes_ptr,
                    .handle = undefined,
                },
            },
            .inner = context,
        }) catch unreachable;

        const parameter = if (@sizeOf(Context) == 0) null else @ptrCast(*c_void, &outer_context.inner);
        outer_context.thread.data.handle = windows.CreateThread(null, default_stack_size, WinThread.threadMain, parameter, 0, null) orelse {
            const err = windows.GetLastError();
            return switch (err) {
                else => os.unexpectedErrorWindows(err),
            };
        };
        return &outer_context.thread;
    }

    const MainFuncs = struct {
        extern fn linuxThreadMain(ctx_addr: usize) u8 {
            const arg = if (@sizeOf(Context) == 0) {} else @intToPtr(*const Context, ctx_addr).*;

            switch (@typeId(@typeOf(startFn).ReturnType)) {
                builtin.TypeId.Int => {
                    return startFn(arg);
                },
                builtin.TypeId.Void => {
                    startFn(arg);
                    return 0;
                },
                else => @compileError("expected return type of startFn to be 'u8', 'noreturn', 'void', or '!void'"),
            }
        }
        extern fn posixThreadMain(ctx: ?*c_void) ?*c_void {
            if (@sizeOf(Context) == 0) {
                _ = startFn({});
                return null;
            } else {
                _ = startFn(@ptrCast(*const Context, @alignCast(@alignOf(Context), ctx)).*);
                return null;
            }
        }
    };

    const MAP_GROWSDOWN = if (builtin.os == builtin.Os.linux) linux.MAP_GROWSDOWN else 0;

    const mmap_len = default_stack_size;
    const stack_addr = posix.mmap(null, mmap_len, posix.PROT_READ | posix.PROT_WRITE, posix.MAP_PRIVATE | posix.MAP_ANONYMOUS | MAP_GROWSDOWN, -1, 0);
    if (stack_addr == posix.MAP_FAILED) return error.OutOfMemory;
    errdefer assert(posix.munmap(stack_addr, mmap_len) == 0);

    var stack_end: usize = stack_addr + mmap_len;
    var arg: usize = undefined;
    if (@sizeOf(Context) != 0) {
        stack_end -= @sizeOf(Context);
        stack_end -= stack_end % @alignOf(Context);
        assert(stack_end >= stack_addr);
        const context_ptr = @alignCast(@alignOf(Context), @intToPtr(*Context, stack_end));
        context_ptr.* = context;
        arg = stack_end;
    }

    stack_end -= @sizeOf(Thread);
    stack_end -= stack_end % @alignOf(Thread);
    assert(stack_end >= stack_addr);
    const thread_ptr = @alignCast(@alignOf(Thread), @intToPtr(*Thread, stack_end));

    thread_ptr.data.stack_addr = stack_addr;
    thread_ptr.data.stack_len = mmap_len;

    if (builtin.os == builtin.Os.windows) {
        // use windows API directly
        @compileError("TODO support spawnThread for Windows");
    } else if (Thread.use_pthreads) {
        // use pthreads
        var attr: c.pthread_attr_t = undefined;
        if (c.pthread_attr_init(&attr) != 0) return SpawnThreadError.SystemResources;
        defer assert(c.pthread_attr_destroy(&attr) == 0);

        // align to page
        stack_end -= stack_end % os.page_size;
        assert(c.pthread_attr_setstack(&attr, @intToPtr(*c_void, stack_addr), stack_end - stack_addr) == 0);

        const err = c.pthread_create(&thread_ptr.data.handle, &attr, MainFuncs.posixThreadMain, @intToPtr(*c_void, arg));
        switch (err) {
            0 => return thread_ptr,
            posix.EAGAIN => return SpawnThreadError.SystemResources,
            posix.EPERM => unreachable,
            posix.EINVAL => unreachable,
            else => return unexpectedErrorPosix(@intCast(usize, err)),
        }
    } else if (builtin.os == builtin.Os.linux) {
        // use linux API directly.  TODO use posix.CLONE_SETTLS and initialize thread local storage correctly
        const flags = posix.CLONE_VM | posix.CLONE_FS | posix.CLONE_FILES | posix.CLONE_SIGHAND | posix.CLONE_THREAD | posix.CLONE_SYSVSEM | posix.CLONE_PARENT_SETTID | posix.CLONE_CHILD_CLEARTID | posix.CLONE_DETACHED;
        const newtls: usize = 0;
        const rc = posix.clone(MainFuncs.linuxThreadMain, stack_end, flags, arg, &thread_ptr.data.handle, newtls, &thread_ptr.data.handle);
        const err = posix.getErrno(rc);
        switch (err) {
            0 => return thread_ptr,
            posix.EAGAIN => return SpawnThreadError.ThreadQuotaExceeded,
            posix.EINVAL => unreachable,
            posix.ENOMEM => return SpawnThreadError.SystemResources,
            posix.ENOSPC => unreachable,
            posix.EPERM => unreachable,
            posix.EUSERS => unreachable,
            else => return unexpectedErrorPosix(err),
        }
    } else {
        @compileError("Unsupported OS");
    }
}

pub fn posixWait(pid: i32) i32 {
    var status: i32 = undefined;
    while (true) {
        const err = posix.getErrno(posix.waitpid(pid, &status, 0));
        switch (err) {
            0 => return status,
            posix.EINTR => continue,
            posix.ECHILD => unreachable, // The process specified does not exist. It would be a race condition to handle this error.
            posix.EINVAL => unreachable, // The options argument was invalid
            else => unreachable,
        }
    }
}

pub fn posixFStat(fd: i32) !posix.Stat {
    var stat: posix.Stat = undefined;
    const err = posix.getErrno(posix.fstat(fd, &stat));
    if (err > 0) {
        return switch (err) {
            // We do not make this an error code because if you get EBADF it's always a bug,
            // since the fd could have been reused.
            posix.EBADF => unreachable,
            posix.ENOMEM => error.SystemResources,
            else => os.unexpectedErrorPosix(err),
        };
    }

    return stat;
}

pub const CpuCountError = error{
    OutOfMemory,
    PermissionDenied,

    /// See https://github.com/ziglang/zig/issues/1396
    Unexpected,
};

pub fn cpuCount(fallback_allocator: *mem.Allocator) CpuCountError!usize {
    switch (builtin.os) {
        builtin.Os.macosx, builtin.Os.freebsd => {
            var count: c_int = undefined;
            var count_len: usize = @sizeOf(c_int);
            const rc = posix.sysctlbyname(switch (builtin.os) {
                builtin.Os.macosx => c"hw.logicalcpu",
                else => c"hw.ncpu",
            }, @ptrCast(*c_void, &count), &count_len, null, 0);
            const err = posix.getErrno(rc);
            switch (err) {
                0 => return @intCast(usize, count),
                posix.EFAULT => unreachable,
                posix.EINVAL => unreachable,
                posix.ENOMEM => return CpuCountError.OutOfMemory,
                posix.ENOTDIR => unreachable,
                posix.EISDIR => unreachable,
                posix.ENOENT => unreachable,
                posix.EPERM => unreachable,
                else => return os.unexpectedErrorPosix(err),
            }
        },
        builtin.Os.linux => {
            const usize_count = 16;
            const allocator = std.heap.stackFallback(usize_count * @sizeOf(usize), fallback_allocator).get();

            var set = try allocator.alloc(usize, usize_count);
            defer allocator.free(set);

            while (true) {
                const rc = posix.sched_getaffinity(0, set);
                const err = posix.getErrno(rc);
                switch (err) {
                    0 => {
                        if (rc < set.len * @sizeOf(usize)) {
                            const result = set[0 .. rc / @sizeOf(usize)];
                            var sum: usize = 0;
                            for (result) |x| {
                                sum += @popCount(x);
                            }
                            return sum;
                        } else {
                            set = try allocator.realloc(usize, set, set.len * 2);
                            continue;
                        }
                    },
                    posix.EFAULT => unreachable,
                    posix.EINVAL => unreachable,
                    posix.EPERM => return CpuCountError.PermissionDenied,
                    posix.ESRCH => unreachable,
                    else => return os.unexpectedErrorPosix(err),
                }
            }
        },
        builtin.Os.windows => {
            var system_info: windows.SYSTEM_INFO = undefined;
            windows.GetSystemInfo(&system_info);
            return @intCast(usize, system_info.dwNumberOfProcessors);
        },
        else => @compileError("unsupported OS"),
    }
}

pub const BsdKQueueError = error{
    /// The per-process limit on the number of open file descriptors has been reached.
    ProcessFdQuotaExceeded,

    /// The system-wide limit on the total number of open files has been reached.
    SystemFdQuotaExceeded,

    /// See https://github.com/ziglang/zig/issues/1396
    Unexpected,
};

pub fn bsdKQueue() BsdKQueueError!i32 {
    const rc = posix.kqueue();
    const err = posix.getErrno(rc);
    switch (err) {
        0 => return @intCast(i32, rc),
        posix.EMFILE => return BsdKQueueError.ProcessFdQuotaExceeded,
        posix.ENFILE => return BsdKQueueError.SystemFdQuotaExceeded,
        else => return unexpectedErrorPosix(err),
    }
}

pub const BsdKEventError = error{
    /// The process does not have permission to register a filter.
    AccessDenied,

    /// The event could not be found to be modified or deleted.
    EventNotFound,

    /// No memory was available to register the event.
    SystemResources,

    /// The specified process to attach to does not exist.
    ProcessNotFound,
};

pub fn bsdKEvent(
    kq: i32,
    changelist: []const posix.Kevent,
    eventlist: []posix.Kevent,
    timeout: ?*const posix.timespec,
) BsdKEventError!usize {
    while (true) {
        const rc = posix.kevent(kq, changelist, eventlist, timeout);
        const err = posix.getErrno(rc);
        switch (err) {
            0 => return rc,
            posix.EACCES => return BsdKEventError.AccessDenied,
            posix.EFAULT => unreachable,
            posix.EBADF => unreachable,
            posix.EINTR => continue,
            posix.EINVAL => unreachable,
            posix.ENOENT => return BsdKEventError.EventNotFound,
            posix.ENOMEM => return BsdKEventError.SystemResources,
            posix.ESRCH => return BsdKEventError.ProcessNotFound,
            else => unreachable,
        }
    }
}

pub fn linuxINotifyInit1(flags: u32) !i32 {
    const rc = linux.inotify_init1(flags);
    const err = posix.getErrno(rc);
    switch (err) {
        0 => return @intCast(i32, rc),
        posix.EINVAL => unreachable,
        posix.EMFILE => return error.ProcessFdQuotaExceeded,
        posix.ENFILE => return error.SystemFdQuotaExceeded,
        posix.ENOMEM => return error.SystemResources,
        else => return unexpectedErrorPosix(err),
    }
}

pub fn linuxINotifyAddWatchC(inotify_fd: i32, pathname: [*]const u8, mask: u32) !i32 {
    const rc = linux.inotify_add_watch(inotify_fd, pathname, mask);
    const err = posix.getErrno(rc);
    switch (err) {
        0 => return @intCast(i32, rc),
        posix.EACCES => return error.AccessDenied,
        posix.EBADF => unreachable,
        posix.EFAULT => unreachable,
        posix.EINVAL => unreachable,
        posix.ENAMETOOLONG => return error.NameTooLong,
        posix.ENOENT => return error.FileNotFound,
        posix.ENOMEM => return error.SystemResources,
        posix.ENOSPC => return error.UserResourceLimitReached,
        else => return unexpectedErrorPosix(err),
    }
}

pub fn linuxINotifyRmWatch(inotify_fd: i32, wd: i32) !void {
    const rc = linux.inotify_rm_watch(inotify_fd, wd);
    const err = posix.getErrno(rc);
    switch (err) {
        0 => return rc,
        posix.EBADF => unreachable,
        posix.EINVAL => unreachable,
        else => unreachable,
    }
}<|MERGE_RESOLUTION|>--- conflicted
+++ resolved
@@ -1467,11 +1467,7 @@
     allocator: *Allocator,
 
     pub const Handle = switch (builtin.os) {
-<<<<<<< HEAD
-        Os.macosx, Os.ios => struct {
-=======
-        Os.macosx, Os.ios, Os.freebsd => struct.{
->>>>>>> f3bc1c38
+        Os.macosx, Os.ios, Os.freebsd => struct {
             fd: i32,
             seek: i64,
             buf: []u8,
@@ -1547,11 +1543,7 @@
                         .name_data = undefined,
                     };
                 },
-<<<<<<< HEAD
-                Os.macosx, Os.ios => Handle{
-=======
-                Os.macosx, Os.ios, Os.freebsd => Handle.{
->>>>>>> f3bc1c38
+                Os.macosx, Os.ios, Os.freebsd => Handle{
                     .fd = try posixOpen(
                         dir_path,
                         posix.O_RDONLY | posix.O_NONBLOCK | posix.O_DIRECTORY | posix.O_CLOEXEC,
